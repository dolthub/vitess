--- conflicted
+++ resolved
@@ -129,7 +129,6 @@
   utils.run_vtctl(['CreateKeyspace', SHARDED_KEYSPACE])
   utils.run_vtctl(['SetKeyspaceShardingInfo', '-force', SHARDED_KEYSPACE,
                    'keyspace_id', 'uint64'])
-<<<<<<< HEAD
 
   shard_0_master.init_tablet(
       'master',
@@ -153,25 +152,11 @@
       tablet_index=1)
 
   utils.run_vtctl(['RebuildKeyspaceGraph', SHARDED_KEYSPACE], auto_log=True)
-=======
-  shard_0_master.start_vttablet(
-      wait_for_state=None, init_tablet_type='replica',
-      init_keyspace=SHARDED_KEYSPACE, init_shard='-80')
-  shard_0_replica.start_vttablet(
-      wait_for_state=None, init_tablet_type='replica',
-      init_keyspace=SHARDED_KEYSPACE, init_shard='-80')
-  shard_1_master.start_vttablet(
-      wait_for_state=None, init_tablet_type='replica',
-      init_keyspace=SHARDED_KEYSPACE, init_shard='80-')
-  shard_1_replica.start_vttablet(
-      wait_for_state=None, init_tablet_type='replica',
-      init_keyspace=SHARDED_KEYSPACE, init_shard='80-')
->>>>>>> 4c550191
 
   for t in [shard_0_master, shard_0_replica, shard_1_master, shard_1_replica]:
     t.create_db('vt_test_keyspace_sharded')
     t.mquery(shard_0_master.dbname, create_vt_insert_test)
-    t.start_vttablet(wait_for_state=None, target_tablet_type='replica')
+    t.start_vttablet(wait_for_state=None)
 
   for t in [shard_0_master, shard_1_master]:
     t.wait_for_vttablet_state('SERVING')
@@ -201,7 +186,6 @@
   utils.run_vtctl(['CreateKeyspace', UNSHARDED_KEYSPACE])
   utils.run_vtctl(['SetKeyspaceShardingInfo', '-force', UNSHARDED_KEYSPACE,
                    'keyspace_id', 'uint64'])
-<<<<<<< HEAD
 
   unsharded_master.init_tablet(
       'master',
@@ -215,20 +199,11 @@
       tablet_index=1)
 
   utils.run_vtctl(['RebuildKeyspaceGraph', UNSHARDED_KEYSPACE], auto_log=True)
-=======
-  unsharded_master.start_vttablet(
-      wait_for_state=None, init_tablet_type='replica',
-      init_keyspace=UNSHARDED_KEYSPACE, init_shard='0')
-  unsharded_replica.start_vttablet(
-      wait_for_state=None, init_tablet_type='replica',
-      init_keyspace=UNSHARDED_KEYSPACE, init_shard='0')
->>>>>>> 4c550191
 
   for t in [unsharded_master, unsharded_replica]:
     t.create_db('vt_test_keyspace_unsharded')
     t.mquery(unsharded_master.dbname, create_vt_insert_test)
-    t.start_vttablet(
-        wait_for_state=None, target_tablet_type='replica')
+    t.start_vttablet(wait_for_state=None)
 
   for t in [unsharded_master]:
     t.wait_for_vttablet_state('SERVING')
