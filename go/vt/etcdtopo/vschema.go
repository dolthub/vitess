--- conflicted
+++ resolved
@@ -12,11 +12,7 @@
 
 // SaveVSchema saves the JSON vschema into the topo.
 func (s *Server) SaveVSchema(ctx context.Context, vschema string) error {
-<<<<<<< HEAD
-	_, err := planbuilder.NewVSchema([]byte(vschema))
-=======
 	_, err := vindexes.NewVSchema([]byte(vschema))
->>>>>>> 0698355f
 	if err != nil {
 		return err
 	}
