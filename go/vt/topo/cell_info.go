/*
Copyright 2017 Google Inc.

Licensed under the Apache License, Version 2.0 (the "License");
you may not use this file except in compliance with the License.
You may obtain a copy of the License at

    http://www.apache.org/licenses/LICENSE-2.0

Unless required by applicable law or agreedto in writing, software
distributed under the License is distributed on an "AS IS" BASIS,
WITHOUT WARRANTIES OR CONDITIONS OF ANY KIND, either express or implied.
See the License for the specific language governing permissions and
limitations under the License.
*/

package topo

import (
	"path"

	"github.com/golang/protobuf/proto"
	"golang.org/x/net/context"
	"vitess.io/vitess/go/vt/proto/vtrpc"
	"vitess.io/vitess/go/vt/vterrors"

	topodatapb "vitess.io/vitess/go/vt/proto/topodata"
)

// This file provides the utility methods to save / retrieve CellInfo
// in the topology server.
//
// CellInfo records are not meant to be changed while the system is
// running.  In a running system, a CellInfo can be added, and
// topology server implementations should be able to read them to
// access the cells upon demand. Topology server implementations can
// also read the available CellInfo at startup to build a list of
// available cells, if necessary. A CellInfo can only be removed if no
// Shard record references the corresponding cell in its Cells list.

func pathForCellInfo(cell string) string {
	return path.Join(CellsPath, cell, CellInfoFile)
}

// GetCellInfoNames returns the names of the existing cells. They are
// sorted by name.
func (ts *Server) GetCellInfoNames(ctx context.Context) ([]string, error) {
	entries, err := ts.globalCell.ListDir(ctx, CellsPath, false /*full*/)
	switch {
	case IsErrType(err, NoNode):
		return nil, nil
	case err == nil:
		return DirEntriesToStringArray(entries), nil
	default:
		return nil, err
	}
}

// GetCellInfo reads a CellInfo from the global Conn.
func (ts *Server) GetCellInfo(ctx context.Context, cell string, strongRead bool) (*topodatapb.CellInfo, error) {
	conn := ts.globalCell
	if !strongRead {
		conn = ts.globalReadOnlyCell
	}
	// Read the file.
	filePath := pathForCellInfo(cell)
	contents, _, err := conn.Get(ctx, filePath)
	if err != nil {
		return nil, err
	}

	// Unpack the contents.
	ci := &topodatapb.CellInfo{}
	if err := proto.Unmarshal(contents, ci); err != nil {
		return nil, err
	}
	return ci, nil
}

// CreateCellInfo creates a new CellInfo with the provided content.
func (ts *Server) CreateCellInfo(ctx context.Context, cell string, ci *topodatapb.CellInfo) error {
	// Pack the content.
	contents, err := proto.Marshal(ci)
	if err != nil {
		return err
	}

	// Save it.
	filePath := pathForCellInfo(cell)
	_, err = ts.globalCell.Create(ctx, filePath, contents)
	return err
}

// UpdateCellInfoFields is a high level helper method to read a CellInfo
// object, update its fields, and then write it back. If the write fails due to
// a version mismatch, it will re-read the record and retry the update.
// If the update method returns ErrNoUpdateNeeded, nothing is written,
// and nil is returned.
func (ts *Server) UpdateCellInfoFields(ctx context.Context, cell string, update func(*topodatapb.CellInfo) error) error {
	filePath := pathForCellInfo(cell)
	for {
		ci := &topodatapb.CellInfo{}

		// Read the file, unpack the contents.
		contents, version, err := ts.globalCell.Get(ctx, filePath)
		switch {
		case err == nil:
			if err := proto.Unmarshal(contents, ci); err != nil {
				return err
			}
		case IsErrType(err, NoNode):
			// Nothing to do.
		default:
			return err
		}

		// Call update method.
		if err = update(ci); err != nil {
			if IsErrType(err, NoUpdateNeeded) {
				return nil
			}
			return err
		}

		// Pack and save.
		contents, err = proto.Marshal(ci)
		if err != nil {
			return err
		}
		if _, err = ts.globalCell.Update(ctx, filePath, contents, version); !IsErrType(err, BadVersion) {
			// This includes the 'err=nil' case.
			return err
		}
	}
}

// DeleteCellInfo deletes the specified CellInfo.
// We first make sure no Shard record points to the cell.
func (ts *Server) DeleteCellInfo(ctx context.Context, cell string) error {
<<<<<<< HEAD
	srvKeyspaces, err := ts.GetSrvKeyspaceNames(ctx, cell)
	switch {
	case err == nil:
		if len(srvKeyspaces) != 0 {
			return fmt.Errorf("cell %v has serving keyspaces. Before deleting, delete keyspace with: DeleteKeyspace", cell)
=======
	// Get all keyspaces.
	keyspaces, err := ts.GetKeyspaces(ctx)
	if err != nil {
		return vterrors.Wrap(err, "GetKeyspaces() failed")
	}

	// For each keyspace, make sure no shard points at the cell.
	for _, keyspace := range keyspaces {
		shards, err := ts.FindAllShardsInKeyspace(ctx, keyspace)
		if err != nil {
			return vterrors.Wrapf(err, "FindAllShardsInKeyspace(%v) failed", keyspace)
		}

		for shard, si := range shards {
			if si.HasCell(cell) {
				return vterrors.Errorf(vtrpc.Code_FAILED_PRECONDITION, "cell %v is used by shard %v/%v, cannot remove it. Use 'vtctl RemoveShardCell' to remove unused cells in a Shard", cell, keyspace, shard)
			}
>>>>>>> 8913fcf0
		}
	case IsErrType(err, NoNode):
		// Nothing to do.
	default:
		return fmt.Errorf("GetSrvKeyspaceNames() failed: %v", err)
	}

	filePath := pathForCellInfo(cell)
	return ts.globalCell.Delete(ctx, filePath, nil)
}

// GetKnownCells returns the list of known cells.
// For now, it just lists the 'cells' directory in the global topology server.
// TODO(alainjobart) once the cell map is migrated to this generic
// package, we can do better than this.
func (ts *Server) GetKnownCells(ctx context.Context) ([]string, error) {
	// Note we use the global read-only cell here, as the result
	// is not time sensitive.
	entries, err := ts.globalReadOnlyCell.ListDir(ctx, CellsPath, false /*full*/)
	if err != nil {
		return nil, err
	}
	return DirEntriesToStringArray(entries), nil
}<|MERGE_RESOLUTION|>--- conflicted
+++ resolved
@@ -137,31 +137,11 @@
 // DeleteCellInfo deletes the specified CellInfo.
 // We first make sure no Shard record points to the cell.
 func (ts *Server) DeleteCellInfo(ctx context.Context, cell string) error {
-<<<<<<< HEAD
 	srvKeyspaces, err := ts.GetSrvKeyspaceNames(ctx, cell)
 	switch {
 	case err == nil:
 		if len(srvKeyspaces) != 0 {
 			return fmt.Errorf("cell %v has serving keyspaces. Before deleting, delete keyspace with: DeleteKeyspace", cell)
-=======
-	// Get all keyspaces.
-	keyspaces, err := ts.GetKeyspaces(ctx)
-	if err != nil {
-		return vterrors.Wrap(err, "GetKeyspaces() failed")
-	}
-
-	// For each keyspace, make sure no shard points at the cell.
-	for _, keyspace := range keyspaces {
-		shards, err := ts.FindAllShardsInKeyspace(ctx, keyspace)
-		if err != nil {
-			return vterrors.Wrapf(err, "FindAllShardsInKeyspace(%v) failed", keyspace)
-		}
-
-		for shard, si := range shards {
-			if si.HasCell(cell) {
-				return vterrors.Errorf(vtrpc.Code_FAILED_PRECONDITION, "cell %v is used by shard %v/%v, cannot remove it. Use 'vtctl RemoveShardCell' to remove unused cells in a Shard", cell, keyspace, shard)
-			}
->>>>>>> 8913fcf0
 		}
 	case IsErrType(err, NoNode):
 		// Nothing to do.
