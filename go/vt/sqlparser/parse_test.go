--- conflicted
+++ resolved
@@ -2453,10 +2453,18 @@
 			input:  "CREATE DATABASE `somedb` CHARACTER SET binary CHARSET binary COLLATE binary collate binary encryption 'n' encryption 'n'",
 			output: "create database somedb character set binary charset binary collate binary collate binary encryption n encryption n",
 		}, {
-<<<<<<< HEAD
 			input:  "select * from current",
 			output: "select * from `current`",
-=======
+		}, {
+			input:  "select * from prev as current",
+			output: "select * from prev as `current`",
+		}, {
+			input:  "select current from table1",
+			output: "select `current` from table1",
+		}, {
+			input:  "select prev as current from table1",
+			output: "select prev as `current` from table1",
+		}, {
 			input:  "CREATE TABLE mytable (h int DEFAULT (date_format(now(),_utf8mb4'%Y')))",
 			output: "create table mytable (\n\th int default (date_format(now(), _utf8mb4 '%Y'))\n)",
 		}, {
@@ -2477,7 +2485,6 @@
 		}, {
 			input:  "CREATE VIEW myview AS SELECT concat(a.first_name, _utf8mb4 ' ', a.last_name) AS name, if(a.active, _utf8mb4 'active', _utf8mb4 '') AS notes FROM a",
 			output: "create view myview as select concat(a.first_name, _utf8mb4 ' ', a.last_name) as name, if(a.active, _utf8mb4 'active', _utf8mb4 '') as notes from a",
->>>>>>> b48d2228
 		},
 	}
 	// Any tests that contain multiple statements within the body (such as BEGIN/END blocks) should go here.
