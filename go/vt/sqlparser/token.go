--- conflicted
+++ resolved
@@ -19,16 +19,12 @@
 import (
 	"bytes"
 	"fmt"
-<<<<<<< HEAD
 	"io"
 	"unicode"
 
-=======
->>>>>>> 640da36c
 	"github.com/dolthub/vitess/go/bytes2"
 	"github.com/dolthub/vitess/go/sqltypes"
 	"github.com/dolthub/vitess/go/vt/vterrors"
-	"io"
 )
 
 const (
