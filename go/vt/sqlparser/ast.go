/*
Copyright 2019 The Vitess Authors.

Licensed under the Apache License, Version 2.0 (the "License");
you may not use this file except in compliance with the License.
You may obtain a copy of the License at

    http://www.apache.org/licenses/LICENSE-2.0

Unless required by applicable law or agreed to in writing, software
distributed under the License is distributed on an "AS IS" BASIS,
WITHOUT WARRANTIES OR CONDITIONS OF ANY KIND, either express or implied.
See the License for the specific language governing permissions and
limitations under the License.
*/

package sqlparser

import (
	"encoding/hex"
	"encoding/json"
	"errors"
	"fmt"
	"io"
	"strings"
	"sync"

	"github.com/dolthub/vitess/go/sqltypes"
	"github.com/dolthub/vitess/go/vt/log"
	"github.com/dolthub/vitess/go/vt/vterrors"

	querypb "github.com/dolthub/vitess/go/vt/proto/query"
	vtrpcpb "github.com/dolthub/vitess/go/vt/proto/vtrpc"
)

// parserPool is a pool for parser objects.
var parserPool = sync.Pool{}

// zeroParser is a zero-initialized parser to help reinitialize the parser for pooling.
var zeroParser = *(yyNewParser().(*yyParserImpl))

// yyParsePooled is a wrapper around yyParse that pools the parser objects. There isn't a
// particularly good reason to use yyParse directly, since it immediately discards its parser.  What
// would be ideal down the line is to actually pool the stacks themselves rather than the parser
// objects, as per https://github.com/cznic/goyacc/blob/master/main.go. However, absent an upstream
// change to goyacc, this is the next best option.
//
// N.B: Parser pooling means that you CANNOT take references directly to parse stack variables (e.g.
// $$ = &$4) in sql.y rules. You must instead add an intermediate reference like so:
//    showCollationFilterOpt := $4
//    $$ = &Show{Type: string($2), ShowCollationFilterOpt: &showCollationFilterOpt}
func yyParsePooled(yylex yyLexer) int {
	// Being very particular about using the base type and not an interface type b/c we depend on
	// the implementation to know how to reinitialize the parser.
	var parser *yyParserImpl

	i := parserPool.Get()
	if i != nil {
		parser = i.(*yyParserImpl)
	} else {
		parser = yyNewParser().(*yyParserImpl)
	}

	defer func() {
		*parser = zeroParser
		parserPool.Put(parser)
	}()
	return parser.Parse(yylex)
}

// Instructions for creating new types: If a type
// needs to satisfy an interface, declare that function
// along with that interface. This will help users
// identify the list of types to which they can assert
// those interfaces.
// If the member of a type has a string with a predefined
// list of values, declare those values as const following
// the type.
// For interfaces that define dummy functions to consolidate
// a set of types, define the function as iTypeName.
// This will help avoid name collisions.

// Parse parses the SQL in full and returns a Statement, which
// is the AST representation of the query. If a DDL statement
// is partially parsed but still contains a syntax error, the
// error is ignored and the DDL is returned anyway.
func Parse(sql string) (Statement, error) {
	tokenizer := NewStringTokenizer(sql)
	if yyParsePooled(tokenizer) != 0 {
		if tokenizer.partialDDL != nil {
			if typ, val := tokenizer.Scan(); typ != 0 {
				return nil, fmt.Errorf("extra characters encountered after end of DDL: '%s'", string(val))
			}
			log.Warningf("ignoring error parsing DDL '%s': %v", sql, tokenizer.LastError)
			tokenizer.ParseTree = tokenizer.partialDDL
			return tokenizer.ParseTree, nil
		}

		if se, ok := tokenizer.LastError.(vterrors.SyntaxError); ok {
			return nil, vterrors.NewWithCause(vtrpcpb.Code_INVALID_ARGUMENT, tokenizer.LastError.Error(), se)
		} else {
			return nil, vterrors.New(vtrpcpb.Code_INVALID_ARGUMENT, tokenizer.LastError.Error())
		}
	}
	if tokenizer.ParseTree == nil {
		return nil, ErrEmpty
	}
	return tokenizer.ParseTree, nil
}

// ParseStrictDDL is the same as Parse except it errors on
// partially parsed DDL statements.
func ParseStrictDDL(sql string) (Statement, error) {
	tokenizer := NewStringTokenizer(sql)
	if yyParsePooled(tokenizer) != 0 {
		return nil, tokenizer.LastError
	}
	if tokenizer.ParseTree == nil {
		return nil, ErrEmpty
	}
	return tokenizer.ParseTree, nil
}

// ParseTokenizer is a raw interface to parse from the given tokenizer.
// This does not used pooled parsers, and should not be used in general.
func ParseTokenizer(tokenizer *Tokenizer) int {
	return yyParse(tokenizer)
}

// ParseNext parses a single SQL statement from the tokenizer
// returning a Statement which is the AST representation of the query.
// The tokenizer will always read up to the end of the statement, allowing for
// the next call to ParseNext to parse any subsequent SQL statements. When
// there are no more statements to parse, a error of io.EOF is returned.
func ParseNext(tokenizer *Tokenizer) (Statement, error) {
	return parseNext(tokenizer, false)
}

// ParseNextStrictDDL is the same as ParseNext except it errors on
// partially parsed DDL statements.
func ParseNextStrictDDL(tokenizer *Tokenizer) (Statement, error) {
	return parseNext(tokenizer, true)
}

func parseNext(tokenizer *Tokenizer, strict bool) (Statement, error) {
	if tokenizer.lastChar == ';' {
		tokenizer.next()
		tokenizer.skipBlank()
	}
	if tokenizer.lastChar == eofChar {
		return nil, io.EOF
	}

	tokenizer.reset()
	tokenizer.multi = true
	if yyParsePooled(tokenizer) != 0 {
		if tokenizer.partialDDL != nil && !strict {
			tokenizer.ParseTree = tokenizer.partialDDL
			return tokenizer.ParseTree, nil
		}
		return nil, tokenizer.LastError
	}
	if tokenizer.ParseTree == nil {
		return ParseNext(tokenizer)
	}
	return tokenizer.ParseTree, nil
}

// ErrEmpty is a sentinel error returned when parsing empty statements.
var ErrEmpty = errors.New("empty statement")

// SplitStatement returns the first sql statement up to either a ; or EOF
// and the remainder from the given buffer
func SplitStatement(blob string) (string, string, error) {
	tokenizer := NewStringTokenizer(blob)
	tkn := 0
	for {
		tkn, _ = tokenizer.Scan()
		if tkn == 0 || tkn == ';' || tkn == eofChar {
			break
		}
	}
	if tokenizer.LastError != nil {
		return "", "", tokenizer.LastError
	}
	if tkn == ';' {
		return blob[:tokenizer.Position-2], blob[tokenizer.Position-1:], nil
	}
	return blob, "", nil
}

// SplitStatementToPieces split raw sql statement that may have multi sql pieces to sql pieces
// returns the sql pieces blob contains; or error if sql cannot be parsed
func SplitStatementToPieces(blob string) (pieces []string, err error) {
	pieces = make([]string, 0, 16)
	tokenizer := NewStringTokenizer(blob)

	tkn := 0
	var stmt string
	stmtBegin := 0
	for {
		tkn, _ = tokenizer.Scan()
		if tkn == ';' {
			stmt = blob[stmtBegin : tokenizer.Position-2]
			pieces = append(pieces, stmt)
			stmtBegin = tokenizer.Position - 1

		} else if tkn == 0 || tkn == eofChar {
			blobTail := tokenizer.Position - 2

			if stmtBegin < blobTail {
				stmt = blob[stmtBegin : blobTail+1]
				pieces = append(pieces, stmt)
			}
			break
		}
	}

	err = tokenizer.LastError
	return
}

// SQLNode defines the interface for all nodes
// generated by the parser.
type SQLNode interface {
	Format(buf *TrackedBuffer)
	// walkSubtree calls visit on all underlying nodes
	// of the subtree, but not the current one. Walking
	// must be interrupted if visit returns an error.
	walkSubtree(visit Visit) error
}

// Visit defines the signature of a function that
// can be used to visit all nodes of a parse tree.
type Visit func(node SQLNode) (kontinue bool, err error)

// Walk calls visit on every node.
// If visit returns true, the underlying nodes
// are also visited. If it returns an error, walking
// is interrupted, and the error is returned.
func Walk(visit Visit, nodes ...SQLNode) error {
	for _, node := range nodes {
		if node == nil {
			continue
		}
		kontinue, err := visit(node)
		if err != nil {
			return err
		}
		if kontinue {
			err = node.walkSubtree(visit)
			if err != nil {
				return err
			}
		}
	}
	return nil
}

// String returns a string representation of an SQLNode.
func String(node SQLNode) string {
	if node == nil {
		return "<nil>"
	}

	buf := NewTrackedBuffer(nil)
	buf.Myprintf("%v", node)
	return buf.String()
}

// Append appends the SQLNode to the buffer.
func Append(buf *strings.Builder, node SQLNode) {
	tbuf := &TrackedBuffer{
		Builder: buf,
	}
	node.Format(tbuf)
}

// Statement represents a statement.
type Statement interface {
	iStatement()
	SQLNode
}

type Statements []Statement

func (*Union) iStatement()         {}
func (*Select) iStatement()        {}
func (*Stream) iStatement()        {}
func (*Insert) iStatement()        {}
func (*Update) iStatement()        {}
func (*Delete) iStatement()        {}
func (*Set) iStatement()           {}
func (*DBDDL) iStatement()         {}
func (*DDL) iStatement()           {}
func (*Explain) iStatement()       {}
func (*Show) iStatement()          {}
func (*Use) iStatement()           {}
func (*Begin) iStatement()         {}
func (*Commit) iStatement()        {}
func (*Rollback) iStatement()      {}
func (*OtherRead) iStatement()     {}
func (*OtherAdmin) iStatement()    {}
func (*BeginEndBlock) iStatement() {}
func (*CaseStatement) iStatement() {}
func (*IfStatement) iStatement()   {}
func (*Signal) iStatement()        {}
func (*Call) iStatement()          {}
func (*Load) iStatement()          {}

// ParenSelect can actually not be a top level statement,
// but we have to allow it because it's a requirement
// of SelectStatement.
func (*ParenSelect) iStatement() {}

// SelectStatement any SELECT statement.
type SelectStatement interface {
	iSelectStatement()
	iStatement()
	iInsertRows()
	AddOrder(*Order)
	SetLimit(*Limit)
	SQLNode
}

func (*Select) iSelectStatement()      {}
func (*Union) iSelectStatement()       {}
func (*ParenSelect) iSelectStatement() {}

// Select represents a SELECT statement.
type Select struct {
	Cache       string
	Comments    Comments
	Distinct    string
	Hints       string
	SelectExprs SelectExprs
	From        TableExprs
	Where       *Where
	GroupBy     GroupBy
	Having      *Where
	OrderBy     OrderBy
	Limit       *Limit
	Lock        string
}

// Select.Distinct
const (
	DistinctStr      = "distinct "
	StraightJoinHint = "straight_join "
)

// Select.Lock
const (
	ForUpdateStr = " for update"
	ShareModeStr = " lock in share mode"
)

// Select.Cache
const (
	SQLCacheStr   = "sql_cache "
	SQLNoCacheStr = "sql_no_cache "
)

// AddOrder adds an order by element
func (node *Select) AddOrder(order *Order) {
	node.OrderBy = append(node.OrderBy, order)
}

// SetLimit sets the limit clause
func (node *Select) SetLimit(limit *Limit) {
	node.Limit = limit
}

// Format formats the node.
func (node *Select) Format(buf *TrackedBuffer) {
	buf.Myprintf("select %v%s%s%s%v from %v%v%v%v%v%v%s",
		node.Comments, node.Cache, node.Distinct, node.Hints, node.SelectExprs,
		node.From, node.Where,
		node.GroupBy, node.Having, node.OrderBy,
		node.Limit, node.Lock)
}

func (node *Select) walkSubtree(visit Visit) error {
	if node == nil {
		return nil
	}
	return Walk(
		visit,
		node.Comments,
		node.SelectExprs,
		node.From,
		node.Where,
		node.GroupBy,
		node.Having,
		node.OrderBy,
		node.Limit,
	)
}

// AddWhere adds the boolean expression to the
// WHERE clause as an AND condition. If the expression
// is an OR clause, it parenthesizes it. Currently,
// the OR operator is the only one that's lower precedence
// than AND.
func (node *Select) AddWhere(expr Expr) {
	if _, ok := expr.(*OrExpr); ok {
		expr = &ParenExpr{Expr: expr}
	}
	if node.Where == nil {
		node.Where = &Where{
			Type: WhereStr,
			Expr: expr,
		}
		return
	}
	node.Where.Expr = &AndExpr{
		Left:  node.Where.Expr,
		Right: expr,
	}
}

// AddHaving adds the boolean expression to the
// HAVING clause as an AND condition. If the expression
// is an OR clause, it parenthesizes it. Currently,
// the OR operator is the only one that's lower precedence
// than AND.
func (node *Select) AddHaving(expr Expr) {
	if _, ok := expr.(*OrExpr); ok {
		expr = &ParenExpr{Expr: expr}
	}
	if node.Having == nil {
		node.Having = &Where{
			Type: HavingStr,
			Expr: expr,
		}
		return
	}
	node.Having.Expr = &AndExpr{
		Left:  node.Having.Expr,
		Right: expr,
	}
}

// ParenSelect is a parenthesized SELECT statement.
type ParenSelect struct {
	Select SelectStatement
}

// AddOrder adds an order by element
func (node *ParenSelect) AddOrder(order *Order) {
	panic("unreachable")
}

// SetLimit sets the limit clause
func (node *ParenSelect) SetLimit(limit *Limit) {
	panic("unreachable")
}

// Format formats the node.
func (node *ParenSelect) Format(buf *TrackedBuffer) {
	buf.Myprintf("(%v)", node.Select)
}

func (node *ParenSelect) walkSubtree(visit Visit) error {
	if node == nil {
		return nil
	}
	return Walk(
		visit,
		node.Select,
	)
}

// Union represents a UNION statement.
type Union struct {
	Type        string
	Left, Right SelectStatement
	OrderBy     OrderBy
	Limit       *Limit
	Lock        string
}

// Union.Type
const (
	UnionStr         = "union"
	UnionAllStr      = "union all"
	UnionDistinctStr = "union distinct"
)

// AddOrder adds an order by element
func (node *Union) AddOrder(order *Order) {
	node.OrderBy = append(node.OrderBy, order)
}

// SetLimit sets the limit clause
func (node *Union) SetLimit(limit *Limit) {
	node.Limit = limit
}

// Format formats the node.
func (node *Union) Format(buf *TrackedBuffer) {
	buf.Myprintf("%v %s %v%v%v%s", node.Left, node.Type, node.Right,
		node.OrderBy, node.Limit, node.Lock)
}

func (node *Union) walkSubtree(visit Visit) error {
	if node == nil {
		return nil
	}
	return Walk(
		visit,
		node.Left,
		node.Right,
	)
}

// LoadStatement any LOAD statement.
type LoadStatement interface {
	iLoadStatement()
	iStatement()
	SQLNode
}

// Load represents a LOAD statement
type Load struct {
	Local     BoolVal
	Infile    string
	Table     TableName
	Partition Partitions
	Charset   string
	*Fields
	*Lines
	IgnoreNum *SQLVal
	Columns
}

func (*Load) iLoadStatement() {}

func (node *Load) Format(buf *TrackedBuffer) {
	local := ""
	if node.Local {
		local = "local "
	}
	charset := ""
	if node.Charset != "" {
		charset = " character set " + node.Charset
	}

	ignore := ""
	if node.IgnoreNum != nil {
		ignore = fmt.Sprintf(" ignore %v lines", node.IgnoreNum)
	}

	if node.IgnoreNum == nil && node.Columns != nil {
		ignore = " "
	} else if node.IgnoreNum != nil && node.Columns != nil {
		ignore += " "
	}

	buf.Myprintf("load data %sinfile '%s' into table %s%v%s%v%v%s%v", local, node.Infile, node.Table.String(),
		node.Partition, charset, node.Fields, node.Lines, ignore, node.Columns)
}

func (node *Load) walkSubtree(visit Visit) error {
	if node == nil {
		return nil
	}
	return Walk(
		visit,
		node.Local,
		node.Table,
		node.Partition,
		node.Fields,
		node.Lines,
		node.IgnoreNum,
		node.Columns,
	)
}

type Fields struct {
	TerminatedBy *SQLVal
	*EnclosedBy
<<<<<<< HEAD
	EscapedBy string
=======
	EscapedBy    *SQLVal
>>>>>>> 8460b654
	SQLNode
}

func (node *Fields) Format(buf *TrackedBuffer) {
	if node == nil {
		return
	}

	terminated := ""
	if node.TerminatedBy != nil {
		terminated = "terminated by " + "'" + string(node.TerminatedBy.Val) + "'"
	}

	escaped := ""
	if node.EscapedBy != nil {
		escaped = " escaped by " + "'" + string(node.EscapedBy.Val) + "'"
	}

	buf.Myprintf(" fields %s%v%s", terminated, node.EnclosedBy, escaped)
}

func (node *Fields) walkSubtree(visit Visit) error {
	if node == nil {
		return nil
	}
	return nil
}

type EnclosedBy struct {
	Optionally BoolVal
<<<<<<< HEAD
	Delim      string
=======
	Delim *SQLVal
>>>>>>> 8460b654
	SQLNode
}

func (node *EnclosedBy) Format(buf *TrackedBuffer) {
	if node == nil {
		return
	}

	enclosed := "enclosed by " + "'" + string(node.Delim.Val) + "'"
	if node.Optionally {
		enclosed = " optionally " + enclosed
	} else {
		enclosed = " " + enclosed
	}

	buf.Myprintf(enclosed)
}

type Lines struct {
<<<<<<< HEAD
	StartingBy   string
	TerminatedBy string
=======
	StartingBy *SQLVal
	TerminatedBy *SQLVal
>>>>>>> 8460b654
	SQLNode
}

func (node *Lines) Format(buf *TrackedBuffer) {
	if node == nil {
		return
	}

	starting := ""
	if node.StartingBy != nil {
		starting = " starting by " + "'" + string(node.StartingBy.Val) + "'"
	}

	terminated := ""
	if node.TerminatedBy != nil {
		terminated = " terminated by " + "'" + string(node.TerminatedBy.Val) + "'"
	}

	buf.Myprintf(" lines%s%s", starting, terminated)
}

func (node *Lines) walkSubtree(visit Visit) error {
	if node == nil {
		return nil
	}
	return nil
}

// BeginEndBlock represents a BEGIN .. END block with one or more statements nested within
type BeginEndBlock struct {
	Statements Statements
}

func (b *BeginEndBlock) Format(buf *TrackedBuffer) {
	buf.Myprintf("begin\n")
	for _, s := range b.Statements {
		buf.Myprintf("%v;\n", s)
	}
	buf.Myprintf("end")
}

func (b *BeginEndBlock) walkSubtree(visit Visit) error {
	if b == nil {
		return nil
	}
	for _, s := range b.Statements {
		if err := Walk(visit, s); err != nil {
			return err
		}
	}
	return nil
}

// CaseStatement represents a CASE .. WHEN .. ELSE statement in a stored procedure / trigger
type CaseStatement struct {
	Expr  Expr                // The case expression to switch on
	Cases []CaseStatementCase // The set of WHEN values and attached statements
	Else  Statements          // The set of statements for the ELSE clause
}

// CaseStatementCase represents a single WHEN .. THEN clause in a CaseStatement
type CaseStatementCase struct {
	Case       Expr       // The expression to match for this WHEN clause to match
	Statements Statements // The list of statements to execute in the case of a match with Case
}

func (c *CaseStatement) Format(buf *TrackedBuffer) {
	buf.Myprintf("case %v\n", c.Expr)
	for _, cas := range c.Cases {
		buf.Myprintf("when %v then ", cas.Case)
		for i, s := range cas.Statements {
			if i != 0 {
				buf.Myprintf("; ")
			}
			buf.Myprintf("%v", s)
		}
		buf.Myprintf(";\n")
	}

	if len(c.Else) > 0 {
		buf.Myprintf("else ")
		for i, s := range c.Else {
			if i != 0 {
				buf.Myprintf("; ")
			}
			buf.Myprintf("%v", s)
		}
		buf.Myprintf(";\n")
	}

	buf.Myprintf("end case")
}

func (c *CaseStatement) walkSubtree(visit Visit) error {
	if c == nil {
		return nil
	}
	for _, cas := range c.Cases {
		for _, s := range cas.Statements {
			if err := Walk(visit, s); err != nil {
				return err
			}
		}
	}
	for _, s := range c.Else {
		if err := Walk(visit, s); err != nil {
			return err
		}
	}
	return nil
}

// IfStatement represents an IF .. THEN .. ELSE statement in a stored procedure / trigger.
type IfStatement struct {
	Conditions []IfStatementCondition // The initial IF condition, followed by any ELSEIF conditions, in order.
	Else       Statements             // The statements of the ELSE clause, if any
}

// IfStatementCondition represents a single IF / ELSEIF branch in an IfStatement
type IfStatementCondition struct {
	Expr       Expr
	Statements Statements
}

func (i *IfStatement) Format(buf *TrackedBuffer) {
	for j, c := range i.Conditions {
		if j == 0 {
			buf.Myprintf("if %v then ", c.Expr)
		} else {
			buf.Myprintf("elseif %v then ", c.Expr)
		}
		for k, s := range c.Statements {
			if k > 0 {
				buf.Myprintf("; ")
			}
			buf.Myprintf("%v", s)
		}
		buf.Myprintf(";\n")
	}

	if len(i.Else) > 0 {
		buf.Myprintf("else ")
		for j, s := range i.Else {
			if j > 0 {
				buf.Myprintf("; ")
			}
			buf.Myprintf("%v", s)
		}
		buf.Myprintf(";\n")
	}

	buf.Myprintf("end if")
}

func (i *IfStatement) walkSubtree(visit Visit) error {
	if i == nil {
		return nil
	}

	for _, c := range i.Conditions {
		for _, s := range c.Statements {
			if err := Walk(visit, s); err != nil {
				return err
			}
		}
	}
	for _, s := range i.Else {
		if err := Walk(visit, s); err != nil {
			return err
		}
	}

	return nil
}

// Signal represents the SIGNAL statement
// TODO: right now we only support SQLSTATE VALUE with a string value, not the named_condition construct
type Signal struct {
	SqlStateValue string       // Always a 5-character string
	Info          []SignalInfo // The list of name-value pairs of signal information provided
}

// SignalInfo represents a piece of information for a SIGNAL statement
type SignalInfo struct {
	Name  string
	Value *SQLVal
}

func (s *Signal) Format(buf *TrackedBuffer) {
	buf.Myprintf("signal sqlstate value '%s'", s.SqlStateValue)
	if len(s.Info) > 0 {
		buf.Myprintf(" set ")
		for i, info := range s.Info {
			if i > 0 {
				buf.Myprintf(", ")
			}
			buf.Myprintf("%s = %v", info.Name, info.Value)
		}
	}
}

func (s *Signal) walkSubtree(visit Visit) error {
	return nil
}

// Call represents the CALL statement
type Call struct {
	FuncName string
	Params   []Expr
}

func (c *Call) Format(buf *TrackedBuffer) {
	buf.Myprintf("call %s", c.FuncName)
	if len(c.Params) > 0 {
		buf.Myprintf("(")
		for i, param := range c.Params {
			if i > 0 {
				buf.Myprintf(", ")
			}
			buf.Myprintf("%v", param)
		}
		buf.Myprintf(")")
	}
}

func (c *Call) walkSubtree(visit Visit) error {
	if c == nil {
		return nil
	}
	for _, expr := range c.Params {
		if err := Walk(visit, expr); err != nil {
			return err
		}
	}
	return nil
}

// Stream represents a SELECT statement.
type Stream struct {
	Comments   Comments
	SelectExpr SelectExpr
	Table      TableName
}

// Format formats the node.
func (node *Stream) Format(buf *TrackedBuffer) {
	buf.Myprintf("stream %v%v from %v",
		node.Comments, node.SelectExpr, node.Table)
}

func (node *Stream) walkSubtree(visit Visit) error {
	if node == nil {
		return nil
	}
	return Walk(
		visit,
		node.Comments,
		node.SelectExpr,
		node.Table,
	)
}

// Insert represents an INSERT or REPLACE statement.
// Per the MySQL docs, http://dev.mysql.com/doc/refman/5.7/en/replace.html
// Replace is the counterpart to `INSERT IGNORE`, and works exactly like a
// normal INSERT except if the row exists. In that case it first deletes
// the row and re-inserts with new values. For that reason we keep it as an Insert struct.
// Replaces are currently disallowed in sharded schemas because
// of the implications the deletion part may have on vindexes.
// If you add fields here, consider adding them to calls to validateUnshardedRoute.
type Insert struct {
	Action     string
	Comments   Comments
	Ignore     string
	Table      TableName
	Partitions Partitions
	Columns    Columns
	Rows       InsertRows
	OnDup      OnDup
}

const (
	ReplaceStr = "replace"
)

// Format formats the node.
func (node *Insert) Format(buf *TrackedBuffer) {
	buf.Myprintf("%s %v%sinto %v%v%v %v%v",
		node.Action,
		node.Comments, node.Ignore,
		node.Table, node.Partitions, node.Columns, node.Rows, node.OnDup)
}

func (node *Insert) walkSubtree(visit Visit) error {
	if node == nil {
		return nil
	}
	return Walk(
		visit,
		node.Comments,
		node.Table,
		node.Columns,
		node.Rows,
		node.OnDup,
	)
}

// InsertRows represents the rows for an INSERT statement.
type InsertRows interface {
	iInsertRows()
	SQLNode
}

func (*Select) iInsertRows()      {}
func (*Union) iInsertRows()       {}
func (Values) iInsertRows()       {}
func (*ParenSelect) iInsertRows() {}

// Update represents an UPDATE statement.
// If you add fields here, consider adding them to calls to validateUnshardedRoute.
type Update struct {
	Comments   Comments
	Ignore     string
	TableExprs TableExprs
	Exprs      SetExprs
	Where      *Where
	OrderBy    OrderBy
	Limit      *Limit
}

// Format formats the node.
func (node *Update) Format(buf *TrackedBuffer) {
	buf.Myprintf("update %v%s%v set %v%v%v%v",
		node.Comments, node.Ignore, node.TableExprs,
		node.Exprs, node.Where, node.OrderBy, node.Limit)
}

func (node *Update) walkSubtree(visit Visit) error {
	if node == nil {
		return nil
	}
	return Walk(
		visit,
		node.Comments,
		node.TableExprs,
		node.Exprs,
		node.Where,
		node.OrderBy,
		node.Limit,
	)
}

// Delete represents a DELETE statement.
// If you add fields here, consider adding them to calls to validateUnshardedRoute.
type Delete struct {
	Comments   Comments
	Targets    TableNames
	TableExprs TableExprs
	Partitions Partitions
	Where      *Where
	OrderBy    OrderBy
	Limit      *Limit
}

// Format formats the node.
func (node *Delete) Format(buf *TrackedBuffer) {
	buf.Myprintf("delete %v", node.Comments)
	if node.Targets != nil {
		buf.Myprintf("%v ", node.Targets)
	}
	buf.Myprintf("from %v%v%v%v%v", node.TableExprs, node.Partitions, node.Where, node.OrderBy, node.Limit)
}

func (node *Delete) walkSubtree(visit Visit) error {
	if node == nil {
		return nil
	}
	return Walk(
		visit,
		node.Comments,
		node.Targets,
		node.TableExprs,
		node.Where,
		node.OrderBy,
		node.Limit,
	)
}

// Set represents a SET statement.
type Set struct {
	Comments Comments
	Exprs    SetExprs
	Scope    string
}

// Set.Scope or Show.Scope
const (
	SessionStr        = "session"
	GlobalStr         = "global"
	VitessMetadataStr = "vitess_metadata"
	ImplicitStr       = ""
)

// Format formats the node.
func (node *Set) Format(buf *TrackedBuffer) {
	if node.Scope == "" {
		buf.Myprintf("set %v%v", node.Comments, node.Exprs)
	} else {
		buf.Myprintf("set %v%s %v", node.Comments, node.Scope, node.Exprs)
	}
}

func (node *Set) walkSubtree(visit Visit) error {
	if node == nil {
		return nil
	}
	return Walk(
		visit,
		node.Comments,
		node.Exprs,
	)
}

// DBDDL represents a CREATE, DROP database statement.
type DBDDL struct {
	Action      string
	DBName      string
	IfNotExists bool
	IfExists    bool
	Collate     string
	Charset     string
}

// Format formats the node.
func (node *DBDDL) Format(buf *TrackedBuffer) {
	switch node.Action {
	case CreateStr:
		exists := ""
		if node.IfNotExists {
			exists = " if not exists"
		}
		buf.WriteString(fmt.Sprintf("%s database%s %s", node.Action, exists, node.DBName))
	case DropStr:
		exists := ""
		if node.IfExists {
			exists = " if exists"
		}
		buf.WriteString(fmt.Sprintf("%s database%s %v", node.Action, exists, node.DBName))
	}
}

// walkSubtree walks the nodes of the subtree.
func (node *DBDDL) walkSubtree(visit Visit) error {
	return nil
}

type TriggerSpec struct {
	Name  string
	Time  string // BeforeStr, AfterStr
	Event string // UpdateStr, InsertStr, DeleteStr
	Order *TriggerOrder
	Body  Statement
}

type TriggerOrder struct {
	PrecedesOrFollows string // PrecedesStr, FollowsStr
	OtherTriggerName  string
}

type ProcedureSpec struct {
	Name            string
	Definer         string
	Params          []ProcedureParam
	Characteristics []Characteristic
	Body            Statement
}

type ProcedureParamDirection string

const (
	ProcedureParamDirection_In    ProcedureParamDirection = "in"
	ProcedureParamDirection_Inout ProcedureParamDirection = "inout"
	ProcedureParamDirection_Out   ProcedureParamDirection = "out"
)

type ProcedureParam struct {
	Direction ProcedureParamDirection
	Name      string
	Type      ColumnType
}

type CharacteristicValue string

const (
	CharacteristicValue_Comment            CharacteristicValue = "comment"
	CharacteristicValue_LanguageSql        CharacteristicValue = "language sql"
	CharacteristicValue_Deterministic      CharacteristicValue = "deterministic"
	CharacteristicValue_NotDeterministic   CharacteristicValue = "not deterministic"
	CharacteristicValue_ContainsSql        CharacteristicValue = "contains sql"
	CharacteristicValue_NoSql              CharacteristicValue = "no sql"
	CharacteristicValue_ReadsSqlData       CharacteristicValue = "reads sql data"
	CharacteristicValue_ModifiesSqlData    CharacteristicValue = "modifies sql data"
	CharacteristicValue_SqlSecurityDefiner CharacteristicValue = "sql security definer"
	CharacteristicValue_SqlSecurityInvoker CharacteristicValue = "sql security invoker"
)

type Characteristic struct {
	Type    CharacteristicValue
	Comment string
}

func (c Characteristic) String() string {
	if c.Type == CharacteristicValue_Comment {
		return fmt.Sprintf("comment '%s'", c.Comment)
	}
	return string(c.Type)
}

// DDL represents a CREATE, ALTER, DROP, RENAME, TRUNCATE or ANALYZE statement.
type DDL struct {
	Action string

	// Set for column alter statements
	ColumnAction string

	// Set for constraint alter statements
	ConstraintAction string

	// Set for column add / drop / rename statements
	Column ColIdent

	// Set for column add / drop / modify statements that specify a column order
	ColumnOrder *ColumnOrder

	// Set for column rename
	ToColumn ColIdent

	// FromTables is set if Action is RenameStr or DropStr.
	FromTables TableNames

	// ToTables is set if Action is RenameStr.
	ToTables TableNames

	// Table is set if Action is other than RenameStr or DropStr.
	Table TableName

	// View name.
	View     TableName
	ViewExpr SelectStatement

	// This exposes the start and end index of the string that makes up the sub statement of the query given.
	// Meaning is specific to the different kinds of statements with sub statements, e.g. views, trigger definitions.
	SubStatementPositionStart int
	SubStatementPositionEnd   int

	// FromViews is set if Action is DropStr.
	FromViews TableNames

	// The following fields are set if a DDL was fully analyzed.
	IfExists    bool
	IfNotExists bool
	OrReplace   bool

	// TableSpec contains the full table spec in case of a create, or a single column in case of an add, drop, or alter.
	TableSpec     *TableSpec
	OptLike       *OptLike
	PartitionSpec *PartitionSpec

	// VindexSpec is set for CreateVindexStr, DropVindexStr, AddColVindexStr, DropColVindexStr.
	VindexSpec *VindexSpec

	// VindexCols is set for AddColVindexStr.
	VindexCols []ColIdent

	// AutoIncSpec is set for AddAutoIncStr.
	AutoIncSpec *AutoIncSpec

	// IndexSpec is set for all ALTER operations on an index
	IndexSpec *IndexSpec

	// TriggerSpec is set for CREATE / ALTER / DROP trigger operations
	TriggerSpec *TriggerSpec

	// ProcedureSpec is set for CREATE PROCEDURE operations
	ProcedureSpec *ProcedureSpec
}

// ColumnOrder is used in some DDL statements to specify or change the order of a column in a schema.
type ColumnOrder struct {
	// First is true if this column should be first in the schema
	First bool
	// AfterColumn is set if this column should be after the one named
	AfterColumn ColIdent
}

// DDL strings.
const (
	CreateStr           = "create"
	AlterStr            = "alter"
	AddStr              = "add"
	DropStr             = "drop"
	RenameStr           = "rename"
	ModifyStr           = "modify"
	ChangeStr           = "change"
	TruncateStr         = "truncate"
	FlushStr            = "flush"
	IndexStr            = "index"
	BeforeStr           = "before"
	AfterStr            = "after"
	InsertStr           = "insert"
	UpdateStr           = "update"
	DeleteStr           = "delete"
	FollowsStr          = "follows"
	PrecedesStr         = "precedes"
	CreateVindexStr     = "create vindex"
	DropVindexStr       = "drop vindex"
	AddVschemaTableStr  = "add vschema table"
	DropVschemaTableStr = "drop vschema table"
	AddColVindexStr     = "on table add vindex"
	DropColVindexStr    = "on table drop vindex"
	AddSequenceStr      = "add sequence"
	AddAutoIncStr       = "add auto_increment"
	UniqueStr           = "unique"
	SpatialStr          = "spatial"
	FulltextStr         = "fulltext"

	// Vindex DDL param to specify the owner of a vindex
	VindexOwnerStr = "owner"
)

// Format formats the node.
// TODO: add newly added fields here
func (node *DDL) Format(buf *TrackedBuffer) {
	switch node.Action {
	case CreateStr:
		if !node.View.IsEmpty() {
			orReplace := ""
			if node.OrReplace {
				orReplace = "or replace "
			}
			buf.Myprintf("%s %sview %v as %v", node.Action, orReplace, node.View, node.ViewExpr)
		} else if node.TriggerSpec != nil {
			trigger := node.TriggerSpec
			triggerOrder := ""
			if trigger.Order != nil {
				triggerOrder = fmt.Sprintf("%s %s ", trigger.Order.PrecedesOrFollows, trigger.Order.OtherTriggerName)
			}
			buf.Myprintf("%s trigger %s %s %s on %v for each row %s%v",
				node.Action, trigger.Name, trigger.Time, trigger.Event, node.Table, triggerOrder, trigger.Body)
		} else if node.ProcedureSpec != nil {
			proc := node.ProcedureSpec
			sb := strings.Builder{}
			sb.WriteString("create ")
			if proc.Definer != "" {
				sb.WriteString(fmt.Sprintf("definer = %s ", proc.Definer))
			}
			sb.WriteString(fmt.Sprintf("procedure %s (", proc.Name))
			for i, param := range proc.Params {
				if i > 0 {
					sb.WriteString(", ")
				}
				sb.WriteString(string(param.Direction) + " ")
				sb.WriteString(fmt.Sprintf("%s %s", param.Name, param.Type.String()))
			}
			sb.WriteString(")")
			for _, characteristic := range proc.Characteristics {
				sb.WriteString(" " + characteristic.String())
			}
			buf.Myprintf("%s %v", sb.String(), proc.Body)
		} else {
			notExists := ""
			if node.IfNotExists {
				notExists = " if not exists"
			}
			if node.OptLike != nil {
				buf.Myprintf("%s table%s %v %v", node.Action, notExists, node.Table, node.OptLike)
			} else if node.TableSpec != nil {
				buf.Myprintf("%s table%s %v %v", node.Action, notExists, node.Table, node.TableSpec)
			} else {
				buf.Myprintf("%s table%s %v", node.Action, notExists, node.Table)
			}
		}
	case DropStr:
		exists := ""
		if node.IfExists {
			exists = " if exists"
		}
		if len(node.FromViews) > 0 {
			buf.Myprintf("%s view%s %v", node.Action, exists, node.FromViews)
		} else if node.TriggerSpec != nil {
			exists := ""
			if node.IfExists {
				exists = " if exists"
			}
			buf.Myprintf(fmt.Sprintf("%s trigger%s %v", node.Action, exists, node.TriggerSpec.Name))
		} else if node.ProcedureSpec != nil {
			exists := ""
			if node.IfExists {
				exists = " if exists"
			}
			buf.Myprintf(fmt.Sprintf("%s procedure%s %v", node.Action, exists, node.ProcedureSpec.Name))
		} else {
			buf.Myprintf("%s table%s %v", node.Action, exists, node.FromTables)
		}
	case RenameStr:
		buf.Myprintf("%s table %v to %v", node.Action, node.FromTables[0], node.ToTables[0])
		for i := 1; i < len(node.FromTables); i++ {
			buf.Myprintf(", %v to %v", node.FromTables[i], node.ToTables[i])
		}
	case AlterStr:
		if node.PartitionSpec != nil {
			buf.Myprintf("%s table %v %v", node.Action, node.Table, node.PartitionSpec)
		} else if node.ColumnAction == AddStr {
			after := ""
			if node.ColumnOrder != nil {
				if node.ColumnOrder.First {
					after = " first"
				} else {
					after = " after " + node.ColumnOrder.AfterColumn.String()
				}
			}
			buf.Myprintf("%s table %v %s column %v%s", node.Action, node.Table, node.ColumnAction, node.TableSpec, after)
		} else if node.ColumnAction == ModifyStr || node.ColumnAction == ChangeStr {
			after := ""
			if node.ColumnOrder != nil {
				if node.ColumnOrder.First {
					after = " first"
				} else {
					after = " after " + node.ColumnOrder.AfterColumn.String()
				}
			}
			buf.Myprintf("%s table %v %s column %v %v%s", node.Action, node.Table, node.ColumnAction, node.Column, node.TableSpec, after)
		} else if node.ColumnAction == DropStr {
			buf.Myprintf("%s table %v %s column %v", node.Action, node.Table, node.ColumnAction, node.Column)
		} else if node.ColumnAction == RenameStr {
			buf.Myprintf("%s table %v %s column %v to %v", node.Action, node.Table, node.ColumnAction, node.Column, node.ToColumn)
		} else if node.IndexSpec != nil {
			buf.Myprintf("%s table %v %v", node.Action, node.Table, node.IndexSpec)
		} else if node.ConstraintAction == AddStr && node.TableSpec != nil && len(node.TableSpec.Constraints) == 1 {
			switch def := node.TableSpec.Constraints[0].Details.(type) {
			case *ForeignKeyDefinition, *CheckConstraintDefinition:
				buf.Myprintf("%s table %v add %v", node.Action, node.Table, def)
			default:
				buf.Myprintf("%s table %v", node.Action, node.Table)
			}
		} else if node.ConstraintAction == DropStr && node.TableSpec != nil && len(node.TableSpec.Constraints) == 1 {
			switch node.TableSpec.Constraints[0].Details.(type) {
			case *ForeignKeyDefinition:
				buf.Myprintf("%s table %v drop foreign key %s", node.Action, node.Table, node.TableSpec.Constraints[0].Name)
			case *CheckConstraintDefinition:
				buf.Myprintf("%s table %v drop check %s", node.Action, node.Table, node.TableSpec.Constraints[0].Name)
			default:
				buf.Myprintf("%s table %v drop constraint %s", node.Action, node.Table, node.TableSpec.Constraints[0].Name)
			}
		} else {
			buf.Myprintf("%s table %v", node.Action, node.Table)
		}
	case FlushStr:
		buf.Myprintf("%s", node.Action)
	case CreateVindexStr:
		buf.Myprintf("alter vschema create vindex %v %v", node.Table, node.VindexSpec)
	case DropVindexStr:
		buf.Myprintf("alter vschema drop vindex %v", node.Table)
	case AddVschemaTableStr:
		buf.Myprintf("alter vschema add table %v", node.Table)
	case DropVschemaTableStr:
		buf.Myprintf("alter vschema drop table %v", node.Table)
	case AddColVindexStr:
		buf.Myprintf("alter vschema on %v add vindex %v (", node.Table, node.VindexSpec.Name)
		for i, col := range node.VindexCols {
			if i != 0 {
				buf.Myprintf(", %v", col)
			} else {
				buf.Myprintf("%v", col)
			}
		}
		buf.Myprintf(")")
		if node.VindexSpec.Type.String() != "" {
			buf.Myprintf(" %v", node.VindexSpec)
		}
	case DropColVindexStr:
		buf.Myprintf("alter vschema on %v drop vindex %v", node.Table, node.VindexSpec.Name)
	case AddSequenceStr:
		buf.Myprintf("alter vschema add sequence %v", node.Table)
	case AddAutoIncStr:
		buf.Myprintf("alter vschema on %v add auto_increment %v", node.Table, node.AutoIncSpec)
	default:
		buf.Myprintf("%s table %v", node.Action, node.Table)
	}
}

func (node *DDL) walkSubtree(visit Visit) error {
	if node == nil {
		return nil
	}
	for _, t := range node.AffectedTables() {
		if err := Walk(visit, t); err != nil {
			return err
		}
	}
	return nil
}

// AffectedTables returns the list table names affected by the DDL.
func (node *DDL) AffectedTables() TableNames {
	if node.Action == RenameStr || node.Action == DropStr {
		list := make(TableNames, 0, len(node.FromTables)+len(node.ToTables))
		list = append(list, node.FromTables...)
		list = append(list, node.ToTables...)
		return list
	}
	return TableNames{node.Table}
}

// Partition strings
const (
	ReorganizeStr = "reorganize partition"
)

// OptLike works for create table xxx like xxx
type OptLike struct {
	LikeTable TableName
}

// Format formats the node.
func (node *OptLike) Format(buf *TrackedBuffer) {
	buf.Myprintf("like %v", node.LikeTable)
}

func (node *OptLike) walkSubtree(visit Visit) error {
	if node == nil {
		return nil
	}
	return Walk(visit, node.LikeTable)
}

// PartitionSpec describe partition actions (for alter and create)
type PartitionSpec struct {
	Action      string
	Name        ColIdent
	Definitions []*PartitionDefinition
}

// Format formats the node.
func (node *PartitionSpec) Format(buf *TrackedBuffer) {
	switch node.Action {
	case ReorganizeStr:
		buf.Myprintf("%s %v into (", node.Action, node.Name)
		var prefix string
		for _, pd := range node.Definitions {
			buf.Myprintf("%s%v", prefix, pd)
			prefix = ", "
		}
		buf.Myprintf(")")
	default:
		panic("unimplemented")
	}
}

func (node *PartitionSpec) walkSubtree(visit Visit) error {
	if node == nil {
		return nil
	}
	if err := Walk(visit, node.Name); err != nil {
		return err
	}
	for _, def := range node.Definitions {
		if err := Walk(visit, def); err != nil {
			return err
		}
	}
	return nil
}

// PartitionDefinition describes a very minimal partition definition
type PartitionDefinition struct {
	Name     ColIdent
	Limit    Expr
	Maxvalue bool
}

// Format formats the node
func (node *PartitionDefinition) Format(buf *TrackedBuffer) {
	if !node.Maxvalue {
		buf.Myprintf("partition %v values less than (%v)", node.Name, node.Limit)
	} else {
		buf.Myprintf("partition %v values less than (maxvalue)", node.Name)
	}
}

func (node *PartitionDefinition) walkSubtree(visit Visit) error {
	if node == nil {
		return nil
	}
	return Walk(
		visit,
		node.Name,
		node.Limit,
	)
}

// TableSpec describes the structure of a table from a CREATE TABLE statement
type TableSpec struct {
	Columns     []*ColumnDefinition
	Indexes     []*IndexDefinition
	Constraints []*ConstraintDefinition
	Options     string
}

// Format formats the node.
func (ts *TableSpec) Format(buf *TrackedBuffer) {
	buf.Myprintf("(\n")
	for i, col := range ts.Columns {
		if i == 0 {
			buf.Myprintf("\t%v", col)
		} else {
			buf.Myprintf(",\n\t%v", col)
		}
	}
	for _, idx := range ts.Indexes {
		buf.Myprintf(",\n\t%v", idx)
	}
	for _, c := range ts.Constraints {
		buf.Myprintf(",\n\t%v", c)
	}

	buf.Myprintf("\n)%s", strings.Replace(ts.Options, ", ", ",\n  ", -1))
}

// AddColumn appends the given column to the list in the spec
func (ts *TableSpec) AddColumn(cd *ColumnDefinition) {
	ts.Columns = append(ts.Columns, cd)
}

// AddIndex appends the given index to the list in the spec
func (ts *TableSpec) AddIndex(id *IndexDefinition) {
	ts.Indexes = append(ts.Indexes, id)
}

// AddConstraint appends the given index to the list in the spec
func (ts *TableSpec) AddConstraint(cd *ConstraintDefinition) {
	ts.Constraints = append(ts.Constraints, cd)
}

func (ts *TableSpec) walkSubtree(visit Visit) error {
	if ts == nil {
		return nil
	}

	for _, n := range ts.Columns {
		if err := Walk(visit, n); err != nil {
			return err
		}
	}

	for _, n := range ts.Indexes {
		if err := Walk(visit, n); err != nil {
			return err
		}
	}

	for _, n := range ts.Constraints {
		if err := Walk(visit, n); err != nil {
			return err
		}
	}

	return nil
}

// ColumnDefinition describes a column in a CREATE TABLE statement
type ColumnDefinition struct {
	Name ColIdent
	Type ColumnType
}

// Format formats the node.
func (col *ColumnDefinition) Format(buf *TrackedBuffer) {
	buf.Myprintf("%v %v", col.Name, &col.Type)
}

func (col *ColumnDefinition) walkSubtree(visit Visit) error {
	if col == nil {
		return nil
	}
	return Walk(
		visit,
		col.Name,
		&col.Type,
	)
}

// ColumnType represents a sql type in a CREATE TABLE or ALTER TABLE statement
// All optional fields are nil if not specified
type ColumnType struct {
	// The base type string
	Type string

	// Generic field options.
	NotNull       BoolVal
	Autoincrement BoolVal
	Default       Expr
	OnUpdate      Expr
	Comment       *SQLVal
	sawnull       bool
	sawai         bool

	// Numeric field options
	Length   *SQLVal
	Unsigned BoolVal
	Zerofill BoolVal
	Scale    *SQLVal

	// Text field options
	Charset string
	Collate string

	// Enum values
	EnumValues []string

	// Key specification
	KeyOpt ColumnKeyOption
}

func (ct *ColumnType) merge(other ColumnType) error {
	if other.sawnull {
		if ct.sawnull {
			return errors.New("cannot include NULL / NOT NULL more than once")
		}
		ct.sawnull = true
		ct.NotNull = other.NotNull
	}

	if other.Default != nil {
		if ct.Default != nil {
			return errors.New("cannot include DEFAULT more than once")
		}
		ct.Default = other.Default
	}

	if other.OnUpdate != nil {
		if ct.OnUpdate != nil {
			return errors.New("cannot include ON UPDATE more than once")
		}
		ct.OnUpdate = other.OnUpdate
	}

	if other.sawai {
		if ct.sawai {
			return errors.New("cannot include AUTO_INCREMENT more than once")
		}
		ct.sawai = true
		ct.Autoincrement = other.Autoincrement
	}

	if other.KeyOpt != colKeyNone {
		if ct.KeyOpt != colKeyNone {
			return errors.New("cannot include more than one key option for a column definition")
		}
		ct.KeyOpt = other.KeyOpt
	}

	if other.Comment != nil {
		if ct.Comment != nil {
			return errors.New("cannot include more than one comment for a column definition")
		}
		ct.Comment = other.Comment
	}

	return nil
}

// Format returns a canonical string representation of the type and all relevant options
func (ct *ColumnType) Format(buf *TrackedBuffer) {
	buf.Myprintf("%s", ct.Type)

	if ct.Length != nil && ct.Scale != nil {
		buf.Myprintf("(%v,%v)", ct.Length, ct.Scale)

	} else if ct.Length != nil {
		buf.Myprintf("(%v)", ct.Length)
	}

	if len(ct.EnumValues) > 0 {
		buf.Myprintf("('%s')", strings.Join(ct.EnumValues, "', '"))
	}

	opts := make([]string, 0, 16)
	if ct.Unsigned {
		opts = append(opts, keywordStrings[UNSIGNED])
	}
	if ct.Zerofill {
		opts = append(opts, keywordStrings[ZEROFILL])
	}
	if ct.Charset != "" {
		opts = append(opts, keywordStrings[CHARACTER], keywordStrings[SET], ct.Charset)
	}
	if ct.Collate != "" {
		opts = append(opts, keywordStrings[COLLATE], ct.Collate)
	}
	if ct.NotNull {
		opts = append(opts, keywordStrings[NOT], keywordStrings[NULL])
	}
	if ct.Default != nil {
		opts = append(opts, keywordStrings[DEFAULT], String(ct.Default))
	}
	if ct.OnUpdate != nil {
		opts = append(opts, keywordStrings[ON], keywordStrings[UPDATE], String(ct.OnUpdate))
	}
	if ct.Autoincrement {
		opts = append(opts, keywordStrings[AUTO_INCREMENT])
	}
	if ct.Comment != nil {
		opts = append(opts, keywordStrings[COMMENT_KEYWORD], String(ct.Comment))
	}
	if ct.KeyOpt == colKeyPrimary {
		opts = append(opts, keywordStrings[PRIMARY], keywordStrings[KEY])
	}
	if ct.KeyOpt == colKeyUnique {
		opts = append(opts, keywordStrings[UNIQUE])
	}
	if ct.KeyOpt == colKeyUniqueKey {
		opts = append(opts, keywordStrings[UNIQUE], keywordStrings[KEY])
	}
	if ct.KeyOpt == colKeySpatialKey {
		opts = append(opts, keywordStrings[SPATIAL], keywordStrings[KEY])
	}
	if ct.KeyOpt == colKey {
		opts = append(opts, keywordStrings[KEY])
	}

	if len(opts) != 0 {
		buf.Myprintf(" %s", strings.Join(opts, " "))
	}
}

// String returns a canonical string representation of the type and all relevant options
func (ct *ColumnType) String() string {
	buf := NewTrackedBuffer(nil)
	ct.Format(buf)
	return buf.String()
}

// DescribeType returns the abbreviated type information as required for
// describe table
func (ct *ColumnType) DescribeType() string {
	buf := NewTrackedBuffer(nil)
	buf.Myprintf("%s", ct.Type)
	if ct.Length != nil && ct.Scale != nil {
		buf.Myprintf("(%v,%v)", ct.Length, ct.Scale)
	} else if ct.Length != nil {
		buf.Myprintf("(%v)", ct.Length)
	}

	opts := make([]string, 0, 16)
	if ct.Unsigned {
		opts = append(opts, keywordStrings[UNSIGNED])
	}
	if ct.Zerofill {
		opts = append(opts, keywordStrings[ZEROFILL])
	}
	if len(opts) != 0 {
		buf.Myprintf(" %s", strings.Join(opts, " "))
	}
	return buf.String()
}

// SQLType returns the sqltypes type code for the given column
func (ct *ColumnType) SQLType() querypb.Type {
	switch ct.Type {
	case keywordStrings[TINYINT]:
		if ct.Unsigned {
			return sqltypes.Uint8
		}
		return sqltypes.Int8
	case keywordStrings[SMALLINT]:
		if ct.Unsigned {
			return sqltypes.Uint16
		}
		return sqltypes.Int16
	case keywordStrings[MEDIUMINT]:
		if ct.Unsigned {
			return sqltypes.Uint24
		}
		return sqltypes.Int24
	case keywordStrings[INT]:
		fallthrough
	case keywordStrings[INTEGER]:
		if ct.Unsigned {
			return sqltypes.Uint32
		}
		return sqltypes.Int32
	case keywordStrings[BIGINT]:
		if ct.Unsigned {
			return sqltypes.Uint64
		}
		return sqltypes.Int64
	case keywordStrings[BOOL], keywordStrings[BOOLEAN]:
		return sqltypes.Uint8
	case keywordStrings[TEXT]:
		return sqltypes.Text
	case keywordStrings[TINYTEXT]:
		return sqltypes.Text
	case keywordStrings[MEDIUMTEXT]:
		return sqltypes.Text
	case keywordStrings[LONGTEXT]:
		return sqltypes.Text
	case keywordStrings[BLOB]:
		return sqltypes.Blob
	case keywordStrings[TINYBLOB]:
		return sqltypes.Blob
	case keywordStrings[MEDIUMBLOB]:
		return sqltypes.Blob
	case keywordStrings[LONGBLOB]:
		return sqltypes.Blob
	case keywordStrings[CHAR]:
		return sqltypes.Char
	case keywordStrings[VARCHAR]:
		return sqltypes.VarChar
	case keywordStrings[BINARY]:
		return sqltypes.Binary
	case keywordStrings[VARBINARY]:
		return sqltypes.VarBinary
	case keywordStrings[DATE]:
		return sqltypes.Date
	case keywordStrings[TIME]:
		return sqltypes.Time
	case keywordStrings[DATETIME]:
		return sqltypes.Datetime
	case keywordStrings[TIMESTAMP]:
		return sqltypes.Timestamp
	case keywordStrings[YEAR]:
		return sqltypes.Year
	case keywordStrings[FLOAT_TYPE]:
		return sqltypes.Float32
	case keywordStrings[DOUBLE]:
		return sqltypes.Float64
	case keywordStrings[DECIMAL]:
		return sqltypes.Decimal
	case keywordStrings[BIT]:
		return sqltypes.Bit
	case keywordStrings[ENUM]:
		return sqltypes.Enum
	case keywordStrings[SET]:
		return sqltypes.Set
	case keywordStrings[JSON]:
		return sqltypes.TypeJSON
	case keywordStrings[GEOMETRY]:
		return sqltypes.Geometry
	case keywordStrings[POINT]:
		return sqltypes.Geometry
	case keywordStrings[LINESTRING]:
		return sqltypes.Geometry
	case keywordStrings[POLYGON]:
		return sqltypes.Geometry
	case keywordStrings[GEOMETRYCOLLECTION]:
		return sqltypes.Geometry
	case keywordStrings[MULTIPOINT]:
		return sqltypes.Geometry
	case keywordStrings[MULTILINESTRING]:
		return sqltypes.Geometry
	case keywordStrings[MULTIPOLYGON]:
		return sqltypes.Geometry
	}
	panic("unimplemented type " + ct.Type)
}

func (ct *ColumnType) walkSubtree(visit Visit) error {
	return nil
}

// IndexSpec describes an index operation in an ALTER statement
type IndexSpec struct {
	// Action states whether it's a CREATE, DROP, or RENAME
	Action string
	// FromName states the old name when renaming
	FromName ColIdent
	// ToName states the name to set when renaming or references the target table
	ToName ColIdent
	// Using states whether you're using BTREE, HASH, or none
	Using ColIdent
	// Type specifies whether this is UNIQUE, FULLTEXT, SPATIAL, or normal (nothing)
	Type string
	// Columns contains the column names when creating an index
	Columns []*IndexColumn
	// Options contains the index options when creating an index
	Options []*IndexOption
}

func (idx *IndexSpec) Format(buf *TrackedBuffer) {
	switch idx.Action {
	case "create", "CREATE":
		buf.Myprintf("add ")
		if idx.Type != "" {
			buf.Myprintf("%s ", idx.Type)
		}
		buf.Myprintf("index %s ", idx.ToName.val)
		if idx.Using.val != "" {
			buf.Myprintf("using %s ", idx.Using.val)
		}
		buf.Myprintf("(")
		for i, col := range idx.Columns {
			if i != 0 {
				buf.Myprintf(", %s", col.Column.val)
			} else {
				buf.Myprintf("%s", col.Column.val)
			}
			if col.Length != nil {
				buf.Myprintf("(%v)", col.Length)
			}
			if col.Order != AscScr {
				buf.Myprintf(" %s", col.Order)
			}
		}
		buf.Myprintf(")")
		for _, opt := range idx.Options {
			buf.Myprintf(" %s", opt.Name)
			if opt.Using != "" {
				buf.Myprintf(" %s", opt.Using)
			} else {
				buf.Myprintf(" %v", opt.Value)
			}
		}
	case "drop", "DROP":
		buf.Myprintf("drop index %s", idx.ToName.val)
	case "rename", "RENAME":
		buf.Myprintf("rename index %s to %s", idx.FromName.val, idx.ToName.val)
	}
}

func (idx *IndexSpec) walkSubtree(visit Visit) error {
	if idx == nil {
		return nil
	}
	for _, n := range idx.Columns {
		if err := Walk(visit, n.Column); err != nil {
			return err
		}
	}

	return nil
}

// IndexDefinition describes an index in a CREATE TABLE statement
type IndexDefinition struct {
	Info    *IndexInfo
	Columns []*IndexColumn
	Options []*IndexOption
}

// Format formats the node.
func (idx *IndexDefinition) Format(buf *TrackedBuffer) {
	buf.Myprintf("%v (", idx.Info)
	for i, col := range idx.Columns {
		if i != 0 {
			buf.Myprintf(", %v", col.Column)
		} else {
			buf.Myprintf("%v", col.Column)
		}
		if col.Length != nil {
			buf.Myprintf("(%v)", col.Length)
		}
	}
	buf.Myprintf(")")

	for _, opt := range idx.Options {
		buf.Myprintf(" %s", opt.Name)
		if opt.Using != "" {
			buf.Myprintf(" %s", opt.Using)
		} else {
			buf.Myprintf(" %v", opt.Value)
		}
	}
}

func (idx *IndexDefinition) walkSubtree(visit Visit) error {
	if idx == nil {
		return nil
	}

	for _, n := range idx.Columns {
		if err := Walk(visit, n.Column); err != nil {
			return err
		}
	}

	return nil
}

// IndexInfo describes the name and type of an index in a CREATE TABLE statement
type IndexInfo struct {
	Type    string
	Name    ColIdent
	Primary bool
	Spatial bool
	Unique  bool
}

// Format formats the node.
func (ii *IndexInfo) Format(buf *TrackedBuffer) {
	if ii.Primary {
		buf.Myprintf("%s", ii.Type)
	} else {
		buf.Myprintf("%s", ii.Type)
		if !ii.Name.IsEmpty() {
			buf.Myprintf(" %v", ii.Name)
		}
	}
}

func (ii *IndexInfo) walkSubtree(visit Visit) error {
	return Walk(visit, ii.Name)
}

// IndexColumn describes a column in an index definition with optional length and direction
type IndexColumn struct {
	Column ColIdent
	Length *SQLVal
	Order  string
}

// LengthScaleOption is used for types that have an optional length
// and scale
type LengthScaleOption struct {
	Length *SQLVal
	Scale  *SQLVal
}

// IndexOption is used for trailing options for indexes: COMMENT, KEY_BLOCK_SIZE, USING
type IndexOption struct {
	Name  string
	Value *SQLVal
	Using string
}

// ColumnKeyOption indicates whether or not the given column is defined as an
// index element and contains the type of the option
type ColumnKeyOption int

const (
	colKeyNone ColumnKeyOption = iota
	colKeyPrimary
	colKeySpatialKey
	colKeyUnique
	colKeyUniqueKey
	colKey
)

// VindexSpec defines a vindex for a CREATE VINDEX or DROP VINDEX statement
type VindexSpec struct {
	Name   ColIdent
	Type   ColIdent
	Params []VindexParam
}

// AutoIncSpec defines an autoincrement value for a ADD AUTO_INCREMENT statement
type AutoIncSpec struct {
	Column   ColIdent
	Sequence TableName
	Value    Expr
}

// Format formats the node.
func (node *AutoIncSpec) Format(buf *TrackedBuffer) {
	buf.Myprintf("%v ", node.Column)
	buf.Myprintf("using %v", node.Sequence)
}

func (node *AutoIncSpec) walkSubtree(visit Visit) error {
	err := Walk(visit, node.Sequence, node.Column)
	return err
}

// ParseParams parses the vindex parameter list, pulling out the special-case
// "owner" parameter
func (node *VindexSpec) ParseParams() (string, map[string]string) {
	var owner string
	params := map[string]string{}
	for _, p := range node.Params {
		if p.Key.Lowered() == VindexOwnerStr {
			owner = p.Val
		} else {
			params[p.Key.String()] = p.Val
		}
	}
	return owner, params
}

// Format formats the node. The "CREATE VINDEX" preamble was formatted in
// the containing DDL node Format, so this just prints the type, any
// parameters, and optionally the owner
func (node *VindexSpec) Format(buf *TrackedBuffer) {
	buf.Myprintf("using %v", node.Type)

	numParams := len(node.Params)
	if numParams != 0 {
		buf.Myprintf(" with ")
		for i, p := range node.Params {
			if i != 0 {
				buf.Myprintf(", ")
			}
			buf.Myprintf("%v", p)
		}
	}
}

func (node *VindexSpec) walkSubtree(visit Visit) error {
	err := Walk(visit,
		node.Name,
	)

	if err != nil {
		return err
	}

	for _, p := range node.Params {
		err := Walk(visit, p)

		if err != nil {
			return err
		}
	}
	return nil
}

// VindexParam defines a key/value parameter for a CREATE VINDEX statement
type VindexParam struct {
	Key ColIdent
	Val string
}

// Format formats the node.
func (node VindexParam) Format(buf *TrackedBuffer) {
	buf.Myprintf("%s=%s", node.Key.String(), node.Val)
}

func (node VindexParam) walkSubtree(visit Visit) error {
	return Walk(visit,
		node.Key,
	)
}

// ConstraintDefinition describes a constraint in a CREATE TABLE statement
type ConstraintDefinition struct {
	Name    string
	Details ConstraintInfo
}

// ConstraintInfo details a constraint in a CREATE TABLE statement
type ConstraintInfo interface {
	SQLNode
	constraintInfo()
}

// Format formats the node.
func (c *ConstraintDefinition) Format(buf *TrackedBuffer) {
	if c.Name != "" {
		buf.Myprintf("constraint %s ", c.Name)
	}
	c.Details.Format(buf)
}

func (c *ConstraintDefinition) walkSubtree(visit Visit) error {
	return Walk(visit, c.Details)
}

// ReferenceAction indicates the action takes by a referential constraint e.g.
// the `CASCADE` in a `FOREIGN KEY .. ON DELETE CASCADE` table definition.
type ReferenceAction int

// These map to the SQL-defined reference actions.
// See https://dev.mysql.com/doc/refman/8.0/en/create-table-foreign-keys.html#foreign-keys-referential-actions
const (
	// DefaultAction indicates no action was explicitly specified.
	DefaultAction ReferenceAction = iota
	Restrict
	Cascade
	NoAction
	SetNull
	SetDefault
)

func (a ReferenceAction) walkSubtree(visit Visit) error { return nil }

// Format formats the node.
func (a ReferenceAction) Format(buf *TrackedBuffer) {
	switch a {
	case Restrict:
		buf.WriteString("restrict")
	case Cascade:
		buf.WriteString("cascade")
	case NoAction:
		buf.WriteString("no action")
	case SetNull:
		buf.WriteString("set null")
	case SetDefault:
		buf.WriteString("set default")
	}
}

// ForeignKeyDefinition describes a foreign key
type ForeignKeyDefinition struct {
	Source            Columns
	ReferencedTable   TableName
	ReferencedColumns Columns
	OnDelete          ReferenceAction
	OnUpdate          ReferenceAction
}

var _ ConstraintInfo = &ForeignKeyDefinition{}

// Format formats the node.
func (f *ForeignKeyDefinition) Format(buf *TrackedBuffer) {
	buf.Myprintf("foreign key %v references %v %v", f.Source, f.ReferencedTable, f.ReferencedColumns)
	if f.OnDelete != DefaultAction {
		buf.Myprintf(" on delete %v", f.OnDelete)
	}
	if f.OnUpdate != DefaultAction {
		buf.Myprintf(" on update %v", f.OnUpdate)
	}
}

func (f *ForeignKeyDefinition) constraintInfo() {}

func (f *ForeignKeyDefinition) walkSubtree(visit Visit) error {
	if err := Walk(visit, f.Source); err != nil {
		return err
	}
	if err := Walk(visit, f.ReferencedTable); err != nil {
		return err
	}
	return Walk(visit, f.ReferencedColumns)
}

type CheckConstraintDefinition struct {
	Expr     Expr
	Enforced bool
}

var _ ConstraintInfo = &CheckConstraintDefinition{}

// Format formats the node.
func (c *CheckConstraintDefinition) Format(buf *TrackedBuffer) {
	buf.Myprintf("check (%v)", c.Expr)
	if !c.Enforced {
		buf.Myprintf(" not enforced")
	}
}

func (f *CheckConstraintDefinition) walkSubtree(visit Visit) error {
	return nil
}

func (f *CheckConstraintDefinition) constraintInfo() {}

// Format strings for explain statements
const (
	TraditionalStr = "traditional"
	TreeStr        = "tree"
	JsonStr        = "json"
)

// Explain represents an explain statement
type Explain struct {
	Statement     Statement
	Analyze       bool
	ExplainFormat string
}

// Format formats the node.
func (node *Explain) Format(buf *TrackedBuffer) {
	analyzeOpt := ""
	if node.Analyze {
		analyzeOpt = "analyze "
	}
	formatOpt := ""
	if !node.Analyze && node.ExplainFormat != "" {
		formatOpt = fmt.Sprintf("format = %s ", node.ExplainFormat)
	}
	buf.Myprintf("explain %s%s%v", analyzeOpt, formatOpt, node.Statement)
}

func (node *Explain) walkSubtree(visit Visit) error {
	return nil
}

const (
	CreateTriggerStr = "create trigger"
)

// Show represents a show statement.
type Show struct {
	Type                   string
	OnTable                TableName
	Table                  TableName
	Database               string
	IfNotExists            bool
	ShowTablesOpt          *ShowTablesOpt
	Scope                  string
	ShowCollationFilterOpt *Expr
	ShowIndexFilterOpt     Expr
	ProcFuncFilter         *ShowFilter
}

// Format formats the node.
func (node *Show) Format(buf *TrackedBuffer) {
	if (node.Type == "tables" || node.Type == "columns" || node.Type == "fields" || node.Type == "triggers") && node.ShowTablesOpt != nil {
		opt := node.ShowTablesOpt
		buf.Myprintf("show %s%s", opt.Full, node.Type)
		if (node.Type == "columns" || node.Type == "fields") && node.HasOnTable() {
			buf.Myprintf(" from %v", node.OnTable)
		}
		if opt.DbName != "" {
			buf.Myprintf(" from %s", opt.DbName)
		}
		if opt.AsOf != nil {
			buf.Myprintf(" as of %v", opt.AsOf)
		}
		buf.Myprintf("%v", opt.Filter)
		return
	}
	if node.Type == "index" {
		buf.Myprintf("show index from %v", node.Table)
		if node.Database != "" {
			buf.Myprintf(" from %s", node.Database)
		}
		if node.ShowIndexFilterOpt != nil {
			buf.Myprintf(" where %v", node.ShowIndexFilterOpt)
		}
		return
	}
	if node.Type == CreateTriggerStr {
		buf.Myprintf("show create trigger %v", node.Table)
		return
	}
	if node.Type == "procedure status" {
		buf.Myprintf("show procedure status")
		if node.ProcFuncFilter != nil {
			buf.Myprintf("%v", node.ProcFuncFilter)
		}
		return
	}
	if node.Type == "function status" {
		buf.Myprintf("show function status")
		if node.ProcFuncFilter != nil {
			buf.Myprintf("%v", node.ProcFuncFilter)
		}
		return
	}
	if node.Database != "" {
		notExistsOpt := ""
		if node.IfNotExists {
			notExistsOpt = "if not exists "
		}
		buf.Myprintf("show %s %s%s", node.Type, notExistsOpt, node.Database)
	} else {
		if node.Scope != "" {
			buf.Myprintf("show %s %s", node.Scope, node.Type)
		} else {
			buf.Myprintf("show %s", node.Type)
		}
	}

	if node.HasOnTable() {
		buf.Myprintf(" on %v", node.OnTable)
	}
	if node.Type == "collation" && node.ShowCollationFilterOpt != nil {
		buf.Myprintf(" where %v", *node.ShowCollationFilterOpt)
	}
	if node.HasTable() {
		buf.Myprintf(" %v", node.Table)
	}
}

// HasOnTable returns true if the show statement has an "on" clause
func (node *Show) HasOnTable() bool {
	return node.OnTable.Name.v != ""
}

// HasTable returns true if the show statement has a parsed table name.
// Not all show statements parse table names.
func (node *Show) HasTable() bool {
	return node.Table.Name.v != ""
}

func (node *Show) walkSubtree(visit Visit) error {
	if node == nil {
		return nil
	}
	return Walk(
		visit,
		node.OnTable,
		node.Table,
		node.ShowIndexFilterOpt,
		node.ProcFuncFilter,
	)
}

// ShowTablesOpt is show tables option
type ShowTablesOpt struct {
	Full   string
	DbName string
	Filter *ShowFilter
	AsOf   Expr
}

// ShowFilter is show tables filter
type ShowFilter struct {
	Like   string
	Filter Expr
}

// Format formats the node.
func (node *ShowFilter) Format(buf *TrackedBuffer) {
	if node == nil {
		return
	}
	if node.Like != "" {
		buf.Myprintf(" like '%s'", node.Like)
	} else {
		buf.Myprintf(" where %v", node.Filter)
	}
}

func (node *ShowFilter) walkSubtree(visit Visit) error {
	return nil
}

// Use represents a use statement.
type Use struct {
	DBName TableIdent
}

// Format formats the node.
func (node *Use) Format(buf *TrackedBuffer) {
	if node.DBName.v != "" {
		buf.Myprintf("use %v", node.DBName)
	} else {
		buf.Myprintf("use")
	}
}

func (node *Use) walkSubtree(visit Visit) error {
	return Walk(visit, node.DBName)
}

// Begin represents a Begin statement.
type Begin struct{}

// Format formats the node.
func (node *Begin) Format(buf *TrackedBuffer) {
	buf.WriteString("begin")
}

func (node *Begin) walkSubtree(visit Visit) error {
	return nil
}

// Commit represents a Commit statement.
type Commit struct{}

// Format formats the node.
func (node *Commit) Format(buf *TrackedBuffer) {
	buf.WriteString("commit")
}

func (node *Commit) walkSubtree(visit Visit) error {
	return nil
}

// Rollback represents a Rollback statement.
type Rollback struct{}

// Format formats the node.
func (node *Rollback) Format(buf *TrackedBuffer) {
	buf.WriteString("rollback")
}

func (node *Rollback) walkSubtree(visit Visit) error {
	return nil
}

// OtherRead represents a DESCRIBE, or EXPLAIN statement.
// It should be used only as an indicator. It does not contain
// the full AST for the statement.
type OtherRead struct{}

// Format formats the node.
func (node *OtherRead) Format(buf *TrackedBuffer) {
	buf.WriteString("otherread")
}

func (node *OtherRead) walkSubtree(visit Visit) error {
	return nil
}

// OtherAdmin represents a misc statement that relies on ADMIN privileges,
// such as REPAIR, OPTIMIZE, or TRUNCATE statement.
// It should be used only as an indicator. It does not contain
// the full AST for the statement.
type OtherAdmin struct{}

// Format formats the node.
func (node *OtherAdmin) Format(buf *TrackedBuffer) {
	buf.WriteString("otheradmin")
}

func (node *OtherAdmin) walkSubtree(visit Visit) error {
	return nil
}

// Comments represents a list of comments.
type Comments [][]byte

// Format formats the node.
func (node Comments) Format(buf *TrackedBuffer) {
	for _, c := range node {
		buf.Myprintf("%s ", c)
	}
}

func (node Comments) walkSubtree(visit Visit) error {
	return nil
}

// SelectExprs represents SELECT expressions.
type SelectExprs []SelectExpr

// Format formats the node.
func (node SelectExprs) Format(buf *TrackedBuffer) {
	var prefix string
	for _, n := range node {
		buf.Myprintf("%s%v", prefix, n)
		prefix = ", "
	}
}

func (node SelectExprs) walkSubtree(visit Visit) error {
	for _, n := range node {
		if err := Walk(visit, n); err != nil {
			return err
		}
	}
	return nil
}

// SelectExpr represents a SELECT expression.
type SelectExpr interface {
	iSelectExpr()
	SQLNode
}

func (*StarExpr) iSelectExpr()    {}
func (*AliasedExpr) iSelectExpr() {}
func (Nextval) iSelectExpr()      {}

// StarExpr defines a '*' or 'table.*' expression.
type StarExpr struct {
	TableName TableName
}

// Format formats the node.
func (node *StarExpr) Format(buf *TrackedBuffer) {
	if !node.TableName.IsEmpty() {
		buf.Myprintf("%v.", node.TableName)
	}
	buf.Myprintf("*")
}

func (node *StarExpr) walkSubtree(visit Visit) error {
	if node == nil {
		return nil
	}
	return Walk(
		visit,
		node.TableName,
	)
}

// AliasedExpr defines an aliased SELECT expression.
type AliasedExpr struct {
	Expr Expr
	As   ColIdent
}

// Format formats the node.
func (node *AliasedExpr) Format(buf *TrackedBuffer) {
	buf.Myprintf("%v", node.Expr)
	if !node.As.IsEmpty() {
		buf.Myprintf(" as %v", node.As)
	}
}

func (node *AliasedExpr) walkSubtree(visit Visit) error {
	if node == nil {
		return nil
	}
	return Walk(
		visit,
		node.Expr,
		node.As,
	)
}

// Over defines an OVER expression in a select
type Over struct {
	PartitionBy Exprs
	OrderBy     OrderBy
	WindowName  ColIdent
}

// Format formats the node.
func (node *Over) Format(buf *TrackedBuffer) {
	if !node.WindowName.IsEmpty() {
		buf.Myprintf("over %v", node.WindowName)
	} else {
		buf.Myprintf("over (")
		if len(node.PartitionBy) > 0 {
			buf.Myprintf("partition by %v", node.PartitionBy)
		}
		if len(node.OrderBy) > 0 {
			buf.Myprintf("%v", node.OrderBy)
		}
		buf.Myprintf(")")
	}
}

func (node *Over) walkSubtree(visit Visit) error {
	if node == nil {
		return nil
	}
	return Walk(visit, node.PartitionBy, node.OrderBy, node.WindowName)
}

// Nextval defines the NEXT VALUE expression.
type Nextval struct {
	Expr Expr
}

// Format formats the node.
func (node Nextval) Format(buf *TrackedBuffer) {
	buf.Myprintf("next %v values", node.Expr)
}

func (node Nextval) walkSubtree(visit Visit) error {
	return Walk(visit, node.Expr)
}

// Columns represents an insert column list.
type Columns []ColIdent

// Format formats the node.
func (node Columns) Format(buf *TrackedBuffer) {
	if node == nil {
		return
	}
	prefix := "("
	for _, n := range node {
		buf.Myprintf("%s%v", prefix, n)
		prefix = ", "
	}
	buf.WriteString(")")
}

func (node Columns) walkSubtree(visit Visit) error {
	for _, n := range node {
		if err := Walk(visit, n); err != nil {
			return err
		}
	}
	return nil
}

// FindColumn finds a column in the column list, returning
// the index if it exists or -1 otherwise
func (node Columns) FindColumn(col ColIdent) int {
	for i, colName := range node {
		if colName.Equal(col) {
			return i
		}
	}
	return -1
}

// Partitions is a type alias for Columns so we can handle printing efficiently
type Partitions Columns

// Format formats the node
func (node Partitions) Format(buf *TrackedBuffer) {
	if node == nil {
		return
	}
	prefix := " partition ("
	for _, n := range node {
		buf.Myprintf("%s%v", prefix, n)
		prefix = ", "
	}
	buf.WriteString(")")
}

func (node Partitions) walkSubtree(visit Visit) error {
	for _, n := range node {
		if err := Walk(visit, n); err != nil {
			return err
		}
	}
	return nil
}

// TableExprs represents a list of table expressions.
type TableExprs []TableExpr

// Format formats the node.
func (node TableExprs) Format(buf *TrackedBuffer) {
	var prefix string
	for _, n := range node {
		buf.Myprintf("%s%v", prefix, n)
		prefix = ", "
	}
}

func (node TableExprs) walkSubtree(visit Visit) error {
	for _, n := range node {
		if err := Walk(visit, n); err != nil {
			return err
		}
	}
	return nil
}

// TableExpr represents a table expression.
type TableExpr interface {
	iTableExpr()
	SQLNode
}

func (*AliasedTableExpr) iTableExpr() {}
func (*ParenTableExpr) iTableExpr()   {}
func (*JoinTableExpr) iTableExpr()    {}

// AliasedTableExpr represents a table expression
// coupled with an optional alias, AS OF expression, and index hints.
// If As is empty, no alias was used.
type AliasedTableExpr struct {
	Expr       SimpleTableExpr
	Partitions Partitions
	As         TableIdent
	Hints      *IndexHints
	AsOf       *AsOf
}

type AsOf struct {
	Time Expr
}

func (node *AsOf) Format(buf *TrackedBuffer) {
	buf.Myprintf("as of %v", node.Time)
}

func (node *AsOf) walkSubtree(visit Visit) error {
	if node == nil {
		return nil
	}
	return Walk(visit, node.Time)
}

// Format formats the node.
func (node *AliasedTableExpr) Format(buf *TrackedBuffer) {
	buf.Myprintf("%v%v", node.Expr, node.Partitions)
	if node.AsOf != nil {
		buf.Myprintf(" %v", node.AsOf)
	}
	if !node.As.IsEmpty() {
		buf.Myprintf(" as %v", node.As)
	}
	if node.Hints != nil {
		// Hint node provides the space padding.
		buf.Myprintf("%v", node.Hints)
	}
}

func (node *AliasedTableExpr) walkSubtree(visit Visit) error {
	if node == nil {
		return nil
	}
	return Walk(
		visit,
		node.Expr,
		node.AsOf,
		node.As,
		node.Hints,
	)
}

// RemoveHints returns a new AliasedTableExpr with the hints removed.
func (node *AliasedTableExpr) RemoveHints() *AliasedTableExpr {
	noHints := *node
	noHints.Hints = nil
	return &noHints
}

// SimpleTableExpr represents a simple table expression.
type SimpleTableExpr interface {
	iSimpleTableExpr()
	SQLNode
}

func (TableName) iSimpleTableExpr() {}
func (*Subquery) iSimpleTableExpr() {}

// TableNames is a list of TableName.
type TableNames []TableName

// Format formats the node.
func (node TableNames) Format(buf *TrackedBuffer) {
	var prefix string
	for _, n := range node {
		buf.Myprintf("%s%v", prefix, n)
		prefix = ", "
	}
}

func (node TableNames) walkSubtree(visit Visit) error {
	for _, n := range node {
		if err := Walk(visit, n); err != nil {
			return err
		}
	}
	return nil
}

// TableName represents a table  name.
// Qualifier, if specified, represents a database or keyspace.
// TableName is a value struct whose fields are case sensitive.
// This means two TableName vars can be compared for equality
// and a TableName can also be used as key in a map.
type TableName struct {
	Name, Qualifier TableIdent
}

// Format formats the node.
func (node TableName) Format(buf *TrackedBuffer) {
	if node.IsEmpty() {
		return
	}
	if !node.Qualifier.IsEmpty() {
		buf.Myprintf("%v.", node.Qualifier)
	}
	buf.Myprintf("%v", node.Name)
}

// Format formats the node.
func (node TableName) String() string {
	if node.IsEmpty() {
		return ""
	}
	if !node.Qualifier.IsEmpty() {
		return fmt.Sprintf("%s.%s", node.Qualifier.String(), node.Name)
	}
	return node.Name.String()
}

func (node TableName) walkSubtree(visit Visit) error {
	return Walk(
		visit,
		node.Name,
		node.Qualifier,
	)
}

// IsEmpty returns true if TableName is nil or empty.
func (node TableName) IsEmpty() bool {
	// If Name is empty, Qualifier is also empty.
	return node.Name.IsEmpty()
}

// ToViewName returns a TableName acceptable for use as a VIEW. VIEW names are
// always lowercase, so ToViewName lowercasese the name. Databases are case-sensitive
// so Qualifier is left untouched.
func (node TableName) ToViewName() TableName {
	return TableName{
		Qualifier: node.Qualifier,
		Name:      NewTableIdent(strings.ToLower(node.Name.v)),
	}
}

// ParenTableExpr represents a parenthesized list of TableExpr.
type ParenTableExpr struct {
	Exprs TableExprs
}

// Format formats the node.
func (node *ParenTableExpr) Format(buf *TrackedBuffer) {
	buf.Myprintf("(%v)", node.Exprs)
}

func (node *ParenTableExpr) walkSubtree(visit Visit) error {
	if node == nil {
		return nil
	}
	return Walk(
		visit,
		node.Exprs,
	)
}

// JoinCondition represents the join conditions (either a ON or USING clause)
// of a JoinTableExpr.
type JoinCondition struct {
	On    Expr
	Using Columns
}

// Format formats the node.
func (node JoinCondition) Format(buf *TrackedBuffer) {
	if node.On != nil {
		buf.Myprintf(" on %v", node.On)
	}
	if node.Using != nil {
		buf.Myprintf(" using %v", node.Using)
	}
}

func (node JoinCondition) walkSubtree(visit Visit) error {
	return Walk(
		visit,
		node.On,
		node.Using,
	)
}

// JoinTableExpr represents a TableExpr that's a JOIN operation.
type JoinTableExpr struct {
	LeftExpr  TableExpr
	Join      string
	RightExpr TableExpr
	Condition JoinCondition
}

// JoinTableExpr.Join
const (
	JoinStr             = "join"
	StraightJoinStr     = "straight_join"
	LeftJoinStr         = "left join"
	RightJoinStr        = "right join"
	NaturalJoinStr      = "natural join"
	NaturalLeftJoinStr  = "natural left join"
	NaturalRightJoinStr = "natural right join"
)

// Format formats the node.
func (node *JoinTableExpr) Format(buf *TrackedBuffer) {
	buf.Myprintf("%v %s %v%v", node.LeftExpr, node.Join, node.RightExpr, node.Condition)
}

func (node *JoinTableExpr) walkSubtree(visit Visit) error {
	if node == nil {
		return nil
	}
	return Walk(
		visit,
		node.LeftExpr,
		node.RightExpr,
		node.Condition,
	)
}

// IndexHints represents a list of index hints.
type IndexHints struct {
	Type    string
	Indexes []ColIdent
}

// Index hints.
const (
	UseStr    = "use "
	IgnoreStr = "ignore "
	ForceStr  = "force "
)

// Format formats the node.
func (node *IndexHints) Format(buf *TrackedBuffer) {
	buf.Myprintf(" %sindex ", node.Type)
	prefix := "("
	for _, n := range node.Indexes {
		buf.Myprintf("%s%v", prefix, n)
		prefix = ", "
	}
	buf.Myprintf(")")
}

func (node *IndexHints) walkSubtree(visit Visit) error {
	if node == nil {
		return nil
	}
	for _, n := range node.Indexes {
		if err := Walk(visit, n); err != nil {
			return err
		}
	}
	return nil
}

// Where represents a WHERE or HAVING clause.
type Where struct {
	Type string
	Expr Expr
}

// Where.Type
const (
	WhereStr  = "where"
	HavingStr = "having"
)

// NewWhere creates a WHERE or HAVING clause out
// of a Expr. If the expression is nil, it returns nil.
func NewWhere(typ string, expr Expr) *Where {
	if expr == nil {
		return nil
	}
	return &Where{Type: typ, Expr: expr}
}

// Format formats the node.
func (node *Where) Format(buf *TrackedBuffer) {
	if node == nil || node.Expr == nil {
		return
	}
	buf.Myprintf(" %s %v", node.Type, node.Expr)
}

func (node *Where) walkSubtree(visit Visit) error {
	if node == nil {
		return nil
	}
	return Walk(
		visit,
		node.Expr,
	)
}

// Expr represents an expression.
type Expr interface {
	iExpr()
	// replace replaces any subexpression that matches
	// from with to. The implementation can use the
	// replaceExprs convenience function.
	replace(from, to Expr) bool
	SQLNode
}

func (*AndExpr) iExpr()           {}
func (*OrExpr) iExpr()            {}
func (*NotExpr) iExpr()           {}
func (*ParenExpr) iExpr()         {}
func (*ComparisonExpr) iExpr()    {}
func (*RangeCond) iExpr()         {}
func (*IsExpr) iExpr()            {}
func (*ExistsExpr) iExpr()        {}
func (*SQLVal) iExpr()            {}
func (*NullVal) iExpr()           {}
func (BoolVal) iExpr()            {}
func (*ColName) iExpr()           {}
func (ValTuple) iExpr()           {}
func (*Subquery) iExpr()          {}
func (ListArg) iExpr()            {}
func (*BinaryExpr) iExpr()        {}
func (*UnaryExpr) iExpr()         {}
func (*IntervalExpr) iExpr()      {}
func (*CollateExpr) iExpr()       {}
func (*FuncExpr) iExpr()          {}
func (*TimestampFuncExpr) iExpr() {}
func (*CurTimeFuncExpr) iExpr()   {}
func (*CaseExpr) iExpr()          {}
func (*ValuesFuncExpr) iExpr()    {}
func (*ConvertExpr) iExpr()       {}
func (*SubstrExpr) iExpr()        {}
func (*ConvertUsingExpr) iExpr()  {}
func (*MatchExpr) iExpr()         {}
func (*GroupConcatExpr) iExpr()   {}
func (*Default) iExpr()           {}

// ReplaceExpr finds the from expression from root
// and replaces it with to. If from matches root,
// then to is returned.
func ReplaceExpr(root, from, to Expr) Expr {
	if root == from {
		return to
	}
	root.replace(from, to)
	return root
}

// replaceExprs is a convenience function used by implementors
// of the replace method.
func replaceExprs(from, to Expr, exprs ...*Expr) bool {
	for _, expr := range exprs {
		if *expr == nil {
			continue
		}
		if *expr == from {
			*expr = to
			return true
		}
		if (*expr).replace(from, to) {
			return true
		}
	}
	return false
}

// Exprs represents a list of value expressions.
// It's not a valid expression because it's not parenthesized.
type Exprs []Expr

// Format formats the node.
func (node Exprs) Format(buf *TrackedBuffer) {
	var prefix string
	for _, n := range node {
		buf.Myprintf("%s%v", prefix, n)
		prefix = ", "
	}
}

func (node Exprs) walkSubtree(visit Visit) error {
	for _, n := range node {
		if err := Walk(visit, n); err != nil {
			return err
		}
	}
	return nil
}

// AndExpr represents an AND expression.
type AndExpr struct {
	Left, Right Expr
}

// Format formats the node.
func (node *AndExpr) Format(buf *TrackedBuffer) {
	buf.Myprintf("%v and %v", node.Left, node.Right)
}

func (node *AndExpr) walkSubtree(visit Visit) error {
	if node == nil {
		return nil
	}
	return Walk(
		visit,
		node.Left,
		node.Right,
	)
}

func (node *AndExpr) replace(from, to Expr) bool {
	return replaceExprs(from, to, &node.Left, &node.Right)
}

// OrExpr represents an OR expression.
type OrExpr struct {
	Left, Right Expr
}

// Format formats the node.
func (node *OrExpr) Format(buf *TrackedBuffer) {
	buf.Myprintf("%v or %v", node.Left, node.Right)
}

func (node *OrExpr) walkSubtree(visit Visit) error {
	if node == nil {
		return nil
	}
	return Walk(
		visit,
		node.Left,
		node.Right,
	)
}

func (node *OrExpr) replace(from, to Expr) bool {
	return replaceExprs(from, to, &node.Left, &node.Right)
}

// NotExpr represents a NOT expression.
type NotExpr struct {
	Expr Expr
}

// Format formats the node.
func (node *NotExpr) Format(buf *TrackedBuffer) {
	buf.Myprintf("not %v", node.Expr)
}

func (node *NotExpr) walkSubtree(visit Visit) error {
	if node == nil {
		return nil
	}
	return Walk(
		visit,
		node.Expr,
	)
}

func (node *NotExpr) replace(from, to Expr) bool {
	return replaceExprs(from, to, &node.Expr)
}

// ParenExpr represents a parenthesized boolean expression.
type ParenExpr struct {
	Expr Expr
}

// Format formats the node.
func (node *ParenExpr) Format(buf *TrackedBuffer) {
	buf.Myprintf("(%v)", node.Expr)
}

func (node *ParenExpr) walkSubtree(visit Visit) error {
	if node == nil {
		return nil
	}
	return Walk(
		visit,
		node.Expr,
	)
}

func (node *ParenExpr) replace(from, to Expr) bool {
	return replaceExprs(from, to, &node.Expr)
}

// ComparisonExpr represents a two-value comparison expression.
type ComparisonExpr struct {
	Operator    string
	Left, Right Expr
	Escape      Expr
}

// ComparisonExpr.Operator
const (
	EqualStr             = "="
	LessThanStr          = "<"
	GreaterThanStr       = ">"
	LessEqualStr         = "<="
	GreaterEqualStr      = ">="
	NotEqualStr          = "!="
	NullSafeEqualStr     = "<=>"
	InStr                = "in"
	NotInStr             = "not in"
	LikeStr              = "like"
	NotLikeStr           = "not like"
	RegexpStr            = "regexp"
	NotRegexpStr         = "not regexp"
	JSONExtractOp        = "->"
	JSONUnquoteExtractOp = "->>"
)

// Format formats the node.
func (node *ComparisonExpr) Format(buf *TrackedBuffer) {
	buf.Myprintf("%v %s %v", node.Left, node.Operator, node.Right)
	if node.Escape != nil {
		buf.Myprintf(" escape %v", node.Escape)
	}
}

func (node *ComparisonExpr) walkSubtree(visit Visit) error {
	if node == nil {
		return nil
	}
	return Walk(
		visit,
		node.Left,
		node.Right,
		node.Escape,
	)
}

func (node *ComparisonExpr) replace(from, to Expr) bool {
	return replaceExprs(from, to, &node.Left, &node.Right, &node.Escape)
}

// IsImpossible returns true if the comparison in the expression can never evaluate to true.
// Note that this is not currently exhaustive to ALL impossible comparisons.
func (node *ComparisonExpr) IsImpossible() bool {
	var left, right *SQLVal
	var ok bool
	if left, ok = node.Left.(*SQLVal); !ok {
		return false
	}
	if right, ok = node.Right.(*SQLVal); !ok {
		return false
	}
	if node.Operator == NotEqualStr && left.Type == right.Type {
		if len(left.Val) != len(right.Val) {
			return false
		}

		for i := range left.Val {
			if left.Val[i] != right.Val[i] {
				return false
			}
		}
		return true
	}
	return false
}

// RangeCond represents a BETWEEN or a NOT BETWEEN expression.
type RangeCond struct {
	Operator string
	Left     Expr
	From, To Expr
}

// RangeCond.Operator
const (
	BetweenStr    = "between"
	NotBetweenStr = "not between"
)

// Format formats the node.
func (node *RangeCond) Format(buf *TrackedBuffer) {
	buf.Myprintf("%v %s %v and %v", node.Left, node.Operator, node.From, node.To)
}

func (node *RangeCond) walkSubtree(visit Visit) error {
	if node == nil {
		return nil
	}
	return Walk(
		visit,
		node.Left,
		node.From,
		node.To,
	)
}

func (node *RangeCond) replace(from, to Expr) bool {
	return replaceExprs(from, to, &node.Left, &node.From, &node.To)
}

// IsExpr represents an IS ... or an IS NOT ... expression.
type IsExpr struct {
	Operator string
	Expr     Expr
}

// IsExpr.Operator
const (
	IsNullStr     = "is null"
	IsNotNullStr  = "is not null"
	IsTrueStr     = "is true"
	IsNotTrueStr  = "is not true"
	IsFalseStr    = "is false"
	IsNotFalseStr = "is not false"
)

// Format formats the node.
func (node *IsExpr) Format(buf *TrackedBuffer) {
	buf.Myprintf("%v %s", node.Expr, node.Operator)
}

func (node *IsExpr) walkSubtree(visit Visit) error {
	if node == nil {
		return nil
	}
	return Walk(
		visit,
		node.Expr,
	)
}

func (node *IsExpr) replace(from, to Expr) bool {
	return replaceExprs(from, to, &node.Expr)
}

// ExistsExpr represents an EXISTS expression.
type ExistsExpr struct {
	Subquery *Subquery
}

// Format formats the node.
func (node *ExistsExpr) Format(buf *TrackedBuffer) {
	buf.Myprintf("exists %v", node.Subquery)
}

func (node *ExistsExpr) walkSubtree(visit Visit) error {
	if node == nil {
		return nil
	}
	return Walk(
		visit,
		node.Subquery,
	)
}

func (node *ExistsExpr) replace(from, to Expr) bool {
	return false
}

// ExprFromValue converts the given Value into an Expr or returns an error.
func ExprFromValue(value sqltypes.Value) (Expr, error) {
	// The type checks here follow the rules defined in sqltypes/types.go.
	switch {
	case value.Type() == sqltypes.Null:
		return &NullVal{}, nil
	case value.IsIntegral():
		return NewIntVal(value.ToBytes()), nil
	case value.IsFloat() || value.Type() == sqltypes.Decimal:
		return NewFloatVal(value.ToBytes()), nil
	case value.IsQuoted():
		return NewStrVal(value.ToBytes()), nil
	default:
		// We cannot support sqltypes.Expression, or any other invalid type.
		return nil, fmt.Errorf("cannot convert value %v to AST", value)
	}
}

// ValType specifies the type for SQLVal.
type ValType int

// These are the possible Valtype values.
// HexNum represents a 0x... value. It cannot
// be treated as a simple value because it can
// be interpreted differently depending on the
// context.
const (
	StrVal = ValType(iota)
	IntVal
	FloatVal
	HexNum
	HexVal
	ValArg
	BitVal
)

// SQLVal represents a single value.
type SQLVal struct {
	Type ValType
	Val  []byte
}

// NewStrVal builds a new StrVal.
func NewStrVal(in []byte) *SQLVal {
	return &SQLVal{Type: StrVal, Val: in}
}

// NewIntVal builds a new IntVal.
func NewIntVal(in []byte) *SQLVal {
	return &SQLVal{Type: IntVal, Val: in}
}

// NewFloatVal builds a new FloatVal.
func NewFloatVal(in []byte) *SQLVal {
	return &SQLVal{Type: FloatVal, Val: in}
}

// NewHexNum builds a new HexNum.
func NewHexNum(in []byte) *SQLVal {
	return &SQLVal{Type: HexNum, Val: in}
}

// NewHexVal builds a new HexVal.
func NewHexVal(in []byte) *SQLVal {
	return &SQLVal{Type: HexVal, Val: in}
}

// NewBitVal builds a new BitVal containing a bit literal.
func NewBitVal(in []byte) *SQLVal {
	return &SQLVal{Type: BitVal, Val: in}
}

// NewValArg builds a new ValArg.
func NewValArg(in []byte) *SQLVal {
	return &SQLVal{Type: ValArg, Val: in}
}

// Format formats the node.
func (node *SQLVal) Format(buf *TrackedBuffer) {
	switch node.Type {
	case StrVal:
		sqltypes.MakeTrusted(sqltypes.VarBinary, node.Val).EncodeSQL(buf)
	case IntVal, FloatVal, HexNum:
		buf.Myprintf("%s", []byte(node.Val))
	case HexVal:
		buf.Myprintf("X'%s'", []byte(node.Val))
	case BitVal:
		buf.Myprintf("B'%s'", []byte(node.Val))
	case ValArg:
		buf.WriteArg(string(node.Val))
	default:
		panic("unexpected")
	}
}

// String returns the node as a string, similar to Format.
func (node *SQLVal) String() string {
	buf := NewTrackedBuffer(nil)
	node.Format(buf)
	return buf.String()
}

func (node *SQLVal) walkSubtree(visit Visit) error {
	return nil
}

func (node *SQLVal) replace(from, to Expr) bool {
	return false
}

// HexDecode decodes the hexval into bytes.
func (node *SQLVal) HexDecode() ([]byte, error) {
	dst := make([]byte, hex.DecodedLen(len([]byte(node.Val))))
	_, err := hex.Decode(dst, []byte(node.Val))
	if err != nil {
		return nil, err
	}
	return dst, err
}

// NullVal represents a NULL value.
type NullVal struct{}

// Format formats the node.
func (node *NullVal) Format(buf *TrackedBuffer) {
	buf.Myprintf("null")
}

func (node *NullVal) walkSubtree(visit Visit) error {
	return nil
}

func (node *NullVal) replace(from, to Expr) bool {
	return false
}

// BoolVal is true or false.
type BoolVal bool

// Format formats the node.
func (node BoolVal) Format(buf *TrackedBuffer) {
	if node {
		buf.Myprintf("true")
	} else {
		buf.Myprintf("false")
	}
}

func (node BoolVal) walkSubtree(visit Visit) error {
	return nil
}

func (node BoolVal) replace(from, to Expr) bool {
	return false
}

// ColName represents a column name.
type ColName struct {
	// Metadata is not populated by the parser.
	// It's a placeholder for analyzers to store
	// additional data, typically info about which
	// table or column this node references.
	Metadata  interface{}
	Name      ColIdent
	Qualifier TableName
}

// NewColName returns a simple ColName with no table qualifier
func NewColName(name string) *ColName {
	return &ColName{
		Name:      NewColIdent(name),
		Qualifier: TableName{},
	}
}

// Format formats the node.
func (node *ColName) Format(buf *TrackedBuffer) {
	if !node.Qualifier.IsEmpty() {
		buf.Myprintf("%v.", node.Qualifier)
	}
	buf.Myprintf("%v", node.Name)
}

func (node *ColName) walkSubtree(visit Visit) error {
	if node == nil {
		return nil
	}
	return Walk(
		visit,
		node.Name,
		node.Qualifier,
	)
}

func (node *ColName) replace(from, to Expr) bool {
	return false
}

// Equal returns true if the column names match.
func (node *ColName) Equal(c *ColName) bool {
	// Failsafe: ColName should not be empty.
	if node == nil || c == nil {
		return false
	}
	return node.Name.Equal(c.Name) && node.Qualifier == c.Qualifier
}

// Equal returns true if the column name matches the string given. Only true for column names with no qualifier.
func (node *ColName) EqualString(s string) bool {
	return node.Qualifier.IsEmpty() && node.Name.EqualString(s)
}

func (node *ColName) String() string {
	if !node.Qualifier.IsEmpty() {
		return fmt.Sprintf("%s.%s", node.Qualifier.String(), node.Name.String())
	}
	return node.Name.String()
}

// ColTuple represents a list of column values.
// It can be ValTuple, Subquery, ListArg.
type ColTuple interface {
	iColTuple()
	Expr
}

func (ValTuple) iColTuple()  {}
func (*Subquery) iColTuple() {}
func (ListArg) iColTuple()   {}

// ValTuple represents a tuple of actual values.
type ValTuple Exprs

// Format formats the node.
func (node ValTuple) Format(buf *TrackedBuffer) {
	buf.Myprintf("(%v)", Exprs(node))
}

func (node ValTuple) walkSubtree(visit Visit) error {
	return Walk(visit, Exprs(node))
}

func (node ValTuple) replace(from, to Expr) bool {
	for i := range node {
		if replaceExprs(from, to, &node[i]) {
			return true
		}
	}
	return false
}

// Subquery represents a subquery.
type Subquery struct {
	Select SelectStatement
}

// Format formats the node.
func (node *Subquery) Format(buf *TrackedBuffer) {
	buf.Myprintf("(%v)", node.Select)
}

func (node *Subquery) walkSubtree(visit Visit) error {
	if node == nil {
		return nil
	}
	return Walk(
		visit,
		node.Select,
	)
}

func (node *Subquery) replace(from, to Expr) bool {
	return false
}

// ListArg represents a named list argument.
type ListArg []byte

// Format formats the node.
func (node ListArg) Format(buf *TrackedBuffer) {
	buf.WriteArg(string(node))
}

func (node ListArg) walkSubtree(visit Visit) error {
	return nil
}

func (node ListArg) replace(from, to Expr) bool {
	return false
}

// BinaryExpr represents a binary value expression.
type BinaryExpr struct {
	Operator    string
	Left, Right Expr
}

// BinaryExpr.Operator
const (
	BitAndStr     = "&"
	BitOrStr      = "|"
	BitXorStr     = "^"
	PlusStr       = "+"
	MinusStr      = "-"
	MultStr       = "*"
	DivStr        = "/"
	IntDivStr     = "div"
	ModStr        = "%"
	ShiftLeftStr  = "<<"
	ShiftRightStr = ">>"
)

// Format formats the node.
func (node *BinaryExpr) Format(buf *TrackedBuffer) {
	buf.Myprintf("%v %s %v", node.Left, node.Operator, node.Right)
}

func (node *BinaryExpr) walkSubtree(visit Visit) error {
	if node == nil {
		return nil
	}
	return Walk(
		visit,
		node.Left,
		node.Right,
	)
}

func (node *BinaryExpr) replace(from, to Expr) bool {
	return replaceExprs(from, to, &node.Left, &node.Right)
}

// UnaryExpr represents a unary value expression.
type UnaryExpr struct {
	Operator string
	Expr     Expr
}

// UnaryExpr.Operator
const (
	UPlusStr   = "+"
	UMinusStr  = "-"
	TildaStr   = "~"
	BangStr    = "!"
	BinaryStr  = "binary "
	UBinaryStr = "_binary "
	Utf8mb4Str = "_utf8mb4 "
)

// Format formats the node.
func (node *UnaryExpr) Format(buf *TrackedBuffer) {
	if _, unary := node.Expr.(*UnaryExpr); unary {
		buf.Myprintf("%s %v", node.Operator, node.Expr)
		return
	}
	buf.Myprintf("%s%v", node.Operator, node.Expr)
}

func (node *UnaryExpr) walkSubtree(visit Visit) error {
	if node == nil {
		return nil
	}
	return Walk(
		visit,
		node.Expr,
	)
}

func (node *UnaryExpr) replace(from, to Expr) bool {
	return replaceExprs(from, to, &node.Expr)
}

// IntervalExpr represents a date-time INTERVAL expression.
type IntervalExpr struct {
	Expr Expr
	Unit string
}

// Format formats the node.
func (node *IntervalExpr) Format(buf *TrackedBuffer) {
	buf.Myprintf("interval %v %s", node.Expr, node.Unit)
}

func (node *IntervalExpr) walkSubtree(visit Visit) error {
	if node == nil {
		return nil
	}
	return Walk(
		visit,
		node.Expr,
	)
}

func (node *IntervalExpr) replace(from, to Expr) bool {
	return replaceExprs(from, to, &node.Expr)
}

// TimestampFuncExpr represents the function and arguments for TIMESTAMP{ADD,DIFF} functions.
type TimestampFuncExpr struct {
	Name  string
	Expr1 Expr
	Expr2 Expr
	Unit  string
}

// Format formats the node.
func (node *TimestampFuncExpr) Format(buf *TrackedBuffer) {
	buf.Myprintf("%s(%s, %v, %v)", node.Name, node.Unit, node.Expr1, node.Expr2)
}

func (node *TimestampFuncExpr) walkSubtree(visit Visit) error {
	if node == nil {
		return nil
	}
	return Walk(
		visit,
		node.Expr1,
		node.Expr2,
	)
}

func (node *TimestampFuncExpr) replace(from, to Expr) bool {
	if replaceExprs(from, to, &node.Expr1) {
		return true
	}
	if replaceExprs(from, to, &node.Expr2) {
		return true
	}
	return false
}

// CurTimeFuncExpr represents the function and arguments for CURRENT DATE/TIME functions
// supported functions are documented in the grammar
type CurTimeFuncExpr struct {
	Name ColIdent
	Fsp  Expr // fractional seconds precision, integer from 0 to 6
}

// Format formats the node.
func (node *CurTimeFuncExpr) Format(buf *TrackedBuffer) {
	buf.Myprintf("%s(%v)", node.Name.String(), node.Fsp)
}

func (node *CurTimeFuncExpr) walkSubtree(visit Visit) error {
	if node == nil {
		return nil
	}
	return Walk(
		visit,
		node.Fsp,
	)
}

func (node *CurTimeFuncExpr) replace(from, to Expr) bool {
	return replaceExprs(from, to, &node.Fsp)
}

// CollateExpr represents dynamic collate operator.
type CollateExpr struct {
	Expr    Expr
	Charset string
}

// Format formats the node.
func (node *CollateExpr) Format(buf *TrackedBuffer) {
	buf.Myprintf("%v collate %s", node.Expr, node.Charset)
}

func (node *CollateExpr) walkSubtree(visit Visit) error {
	if node == nil {
		return nil
	}
	return Walk(
		visit,
		node.Expr,
	)
}

func (node *CollateExpr) replace(from, to Expr) bool {
	return replaceExprs(from, to, &node.Expr)
}

// FuncExpr represents a function call.
type FuncExpr struct {
	Qualifier TableIdent
	Name      ColIdent
	Distinct  bool
	Exprs     SelectExprs
	Over      *Over
}

// Format formats the node.
func (node *FuncExpr) Format(buf *TrackedBuffer) {
	var distinct string
	if node.Distinct {
		distinct = "distinct "
	}
	if !node.Qualifier.IsEmpty() {
		buf.Myprintf("%v.", node.Qualifier)
	}
	// Function names should not be back-quoted even
	// if they match a reserved word. So, print the
	// name as is.
	buf.Myprintf("%s(%s%v)", node.Name.String(), distinct, node.Exprs)

	if node.Over != nil {
		buf.Myprintf(" %v", node.Over)
	}
}

func (node *FuncExpr) walkSubtree(visit Visit) error {
	if node == nil {
		return nil
	}
	return Walk(
		visit,
		node.Qualifier,
		node.Name,
		node.Exprs,
		node.Over,
	)
}

func (node *FuncExpr) replace(from, to Expr) bool {
	for _, sel := range node.Exprs {
		aliased, ok := sel.(*AliasedExpr)
		if !ok {
			continue
		}
		if replaceExprs(from, to, &aliased.Expr) {
			return true
		}
	}
	return false
}

// Aggregates is a map of all aggregate functions.
var Aggregates = map[string]bool{
	"avg":          true,
	"bit_and":      true,
	"bit_or":       true,
	"bit_xor":      true,
	"count":        true,
	"group_concat": true,
	"max":          true,
	"min":          true,
	"std":          true,
	"stddev_pop":   true,
	"stddev_samp":  true,
	"stddev":       true,
	"sum":          true,
	"var_pop":      true,
	"var_samp":     true,
	"variance":     true,
}

// IsAggregate returns true if the function is an aggregate.
func (node *FuncExpr) IsAggregate() bool {
	return Aggregates[node.Name.Lowered()]
}

// GroupConcatExpr represents a call to GROUP_CONCAT
type GroupConcatExpr struct {
	Distinct  string
	Exprs     SelectExprs
	OrderBy   OrderBy
	Separator string
}

// Format formats the node
func (node *GroupConcatExpr) Format(buf *TrackedBuffer) {
	buf.Myprintf("group_concat(%s%v%v%s)", node.Distinct, node.Exprs, node.OrderBy, node.Separator)
}

func (node *GroupConcatExpr) walkSubtree(visit Visit) error {
	if node == nil {
		return nil
	}
	return Walk(
		visit,
		node.Exprs,
		node.OrderBy,
	)
}

func (node *GroupConcatExpr) replace(from, to Expr) bool {
	for _, sel := range node.Exprs {
		aliased, ok := sel.(*AliasedExpr)
		if !ok {
			continue
		}
		if replaceExprs(from, to, &aliased.Expr) {
			return true
		}
	}
	for _, order := range node.OrderBy {
		if replaceExprs(from, to, &order.Expr) {
			return true
		}
	}
	return false
}

// ValuesFuncExpr represents a function call.
type ValuesFuncExpr struct {
	Name *ColName
}

// Format formats the node.
func (node *ValuesFuncExpr) Format(buf *TrackedBuffer) {
	buf.Myprintf("values(%v)", node.Name)
}

func (node *ValuesFuncExpr) walkSubtree(visit Visit) error {
	if node == nil {
		return nil
	}
	return Walk(
		visit,
		node.Name,
	)
}

func (node *ValuesFuncExpr) replace(from, to Expr) bool {
	return false
}

// SubstrExpr represents a call to SubstrExpr(column, value_expression) or SubstrExpr(column, value_expression,value_expression)
// also supported syntax SubstrExpr(column from value_expression for value_expression).
// Additionally to column names, SubstrExpr is also supported for string values, e.g.:
// SubstrExpr('static string value', value_expression, value_expression)
// In this case StrVal will be set instead of Name.
type SubstrExpr struct {
	Name   *ColName
	StrVal *SQLVal
	From   Expr
	To     Expr
}

// Format formats the node.
func (node *SubstrExpr) Format(buf *TrackedBuffer) {
	var val interface{}
	if node.Name != nil {
		val = node.Name
	} else {
		val = node.StrVal
	}

	if node.To == nil {
		buf.Myprintf("substr(%v, %v)", val, node.From)
	} else {
		buf.Myprintf("substr(%v, %v, %v)", val, node.From, node.To)
	}
}

func (node *SubstrExpr) replace(from, to Expr) bool {
	return replaceExprs(from, to, &node.From, &node.To)
}

func (node *SubstrExpr) walkSubtree(visit Visit) error {
	if node == nil || node.Name == nil {
		return nil
	}
	return Walk(
		visit,
		node.Name,
		node.From,
		node.To,
	)
}

// ConvertExpr represents a call to CONVERT(expr, type)
// or it's equivalent CAST(expr AS type). Both are rewritten to the former.
type ConvertExpr struct {
	Expr Expr
	Type *ConvertType
}

// Format formats the node.
func (node *ConvertExpr) Format(buf *TrackedBuffer) {
	buf.Myprintf("convert(%v, %v)", node.Expr, node.Type)
}

func (node *ConvertExpr) walkSubtree(visit Visit) error {
	if node == nil {
		return nil
	}
	return Walk(
		visit,
		node.Expr,
		node.Type,
	)
}

func (node *ConvertExpr) replace(from, to Expr) bool {
	return replaceExprs(from, to, &node.Expr)
}

// ConvertUsingExpr represents a call to CONVERT(expr USING charset).
type ConvertUsingExpr struct {
	Expr Expr
	Type string
}

// Format formats the node.
func (node *ConvertUsingExpr) Format(buf *TrackedBuffer) {
	buf.Myprintf("convert(%v using %s)", node.Expr, node.Type)
}

func (node *ConvertUsingExpr) walkSubtree(visit Visit) error {
	if node == nil {
		return nil
	}
	return Walk(
		visit,
		node.Expr,
	)
}

func (node *ConvertUsingExpr) replace(from, to Expr) bool {
	return replaceExprs(from, to, &node.Expr)
}

// ConvertType represents the type in call to CONVERT(expr, type)
type ConvertType struct {
	Type     string
	Length   *SQLVal
	Scale    *SQLVal
	Operator string
	Charset  string
}

// this string is "character set" and this comment is required
const (
	CharacterSetStr = " character set"
	CharsetStr      = "charset"
)

// Format formats the node.
func (node *ConvertType) Format(buf *TrackedBuffer) {
	buf.Myprintf("%s", node.Type)
	if node.Length != nil {
		buf.Myprintf("(%v", node.Length)
		if node.Scale != nil {
			buf.Myprintf(", %v", node.Scale)
		}
		buf.Myprintf(")")
	}
	if node.Charset != "" {
		buf.Myprintf("%s %s", node.Operator, node.Charset)
	}
}

func (node *ConvertType) walkSubtree(visit Visit) error {
	return nil
}

// MatchExpr represents a call to the MATCH function
type MatchExpr struct {
	Columns SelectExprs
	Expr    Expr
	Option  string
}

// MatchExpr.Option
const (
	BooleanModeStr                           = " in boolean mode"
	NaturalLanguageModeStr                   = " in natural language mode"
	NaturalLanguageModeWithQueryExpansionStr = " in natural language mode with query expansion"
	QueryExpansionStr                        = " with query expansion"
)

// Format formats the node
func (node *MatchExpr) Format(buf *TrackedBuffer) {
	buf.Myprintf("match(%v) against (%v%s)", node.Columns, node.Expr, node.Option)
}

func (node *MatchExpr) walkSubtree(visit Visit) error {
	if node == nil {
		return nil
	}
	return Walk(
		visit,
		node.Columns,
		node.Expr,
	)
}

func (node *MatchExpr) replace(from, to Expr) bool {
	for _, sel := range node.Columns {
		aliased, ok := sel.(*AliasedExpr)
		if !ok {
			continue
		}
		if replaceExprs(from, to, &aliased.Expr) {
			return true
		}
	}
	return replaceExprs(from, to, &node.Expr)
}

// CaseExpr represents a CASE expression.
type CaseExpr struct {
	Expr  Expr
	Whens []*When
	Else  Expr
}

// Format formats the node.
func (node *CaseExpr) Format(buf *TrackedBuffer) {
	buf.Myprintf("case ")
	if node.Expr != nil {
		buf.Myprintf("%v ", node.Expr)
	}
	for _, when := range node.Whens {
		buf.Myprintf("%v ", when)
	}
	if node.Else != nil {
		buf.Myprintf("else %v ", node.Else)
	}
	buf.Myprintf("end")
}

func (node *CaseExpr) walkSubtree(visit Visit) error {
	if node == nil {
		return nil
	}
	if err := Walk(visit, node.Expr); err != nil {
		return err
	}
	for _, n := range node.Whens {
		if err := Walk(visit, n); err != nil {
			return err
		}
	}
	return Walk(visit, node.Else)
}

func (node *CaseExpr) replace(from, to Expr) bool {
	for _, when := range node.Whens {
		if replaceExprs(from, to, &when.Cond, &when.Val) {
			return true
		}
	}
	return replaceExprs(from, to, &node.Expr, &node.Else)
}

// Default represents a DEFAULT expression.
type Default struct {
	ColName string
}

// Format formats the node.
func (node *Default) Format(buf *TrackedBuffer) {
	buf.Myprintf("default")
	if node.ColName != "" {
		buf.Myprintf("(%s)", node.ColName)
	}
}

func (node *Default) walkSubtree(visit Visit) error {
	return nil
}

func (node *Default) replace(from, to Expr) bool {
	return false
}

// When represents a WHEN sub-expression.
type When struct {
	Cond Expr
	Val  Expr
}

// Format formats the node.
func (node *When) Format(buf *TrackedBuffer) {
	buf.Myprintf("when %v then %v", node.Cond, node.Val)
}

func (node *When) walkSubtree(visit Visit) error {
	if node == nil {
		return nil
	}
	return Walk(
		visit,
		node.Cond,
		node.Val,
	)
}

// GroupBy represents a GROUP BY clause.
type GroupBy []Expr

// Format formats the node.
func (node GroupBy) Format(buf *TrackedBuffer) {
	prefix := " group by "
	for _, n := range node {
		buf.Myprintf("%s%v", prefix, n)
		prefix = ", "
	}
}

func (node GroupBy) walkSubtree(visit Visit) error {
	for _, n := range node {
		if err := Walk(visit, n); err != nil {
			return err
		}
	}
	return nil
}

// OrderBy represents an ORDER By clause.
type OrderBy []*Order

// Format formats the node.
func (node OrderBy) Format(buf *TrackedBuffer) {
	prefix := " order by "
	for _, n := range node {
		buf.Myprintf("%s%v", prefix, n)
		prefix = ", "
	}
}

func (node OrderBy) walkSubtree(visit Visit) error {
	for _, n := range node {
		if err := Walk(visit, n); err != nil {
			return err
		}
	}
	return nil
}

// Order represents an ordering expression.
type Order struct {
	Expr      Expr
	Direction string
}

// Order.Direction
const (
	AscScr  = "asc"
	DescScr = "desc"
)

// Format formats the node.
func (node *Order) Format(buf *TrackedBuffer) {
	if node, ok := node.Expr.(*NullVal); ok {
		buf.Myprintf("%v", node)
		return
	}
	if node, ok := node.Expr.(*FuncExpr); ok {
		if node.Name.Lowered() == "rand" {
			buf.Myprintf("%v", node)
			return
		}
	}

	buf.Myprintf("%v %s", node.Expr, node.Direction)
}

func (node *Order) walkSubtree(visit Visit) error {
	if node == nil {
		return nil
	}
	return Walk(
		visit,
		node.Expr,
	)
}

// Limit represents a LIMIT clause.
type Limit struct {
	Offset, Rowcount Expr
}

// Format formats the node.
func (node *Limit) Format(buf *TrackedBuffer) {
	if node == nil {
		return
	}
	buf.Myprintf(" limit ")
	if node.Offset != nil {
		buf.Myprintf("%v, ", node.Offset)
	}
	buf.Myprintf("%v", node.Rowcount)
}

func (node *Limit) walkSubtree(visit Visit) error {
	if node == nil {
		return nil
	}
	return Walk(
		visit,
		node.Offset,
		node.Rowcount,
	)
}

// Values represents a VALUES clause.
type Values []ValTuple

// Format formats the node.
func (node Values) Format(buf *TrackedBuffer) {
	prefix := "values "
	for _, n := range node {
		buf.Myprintf("%s%v", prefix, n)
		prefix = ", "
	}
}

func (node Values) walkSubtree(visit Visit) error {
	for _, n := range node {
		if err := Walk(visit, n); err != nil {
			return err
		}
	}
	return nil
}

// SetExprs represents a list of set expressions.
type SetExprs []*SetExpr

// Format formats the node.
func (node SetExprs) Format(buf *TrackedBuffer) {
	var prefix string
	for _, n := range node {
		buf.Myprintf("%s%v", prefix, n)
		prefix = ", "
	}
}

func (node SetExprs) walkSubtree(visit Visit) error {
	for _, n := range node {
		if err := Walk(visit, n); err != nil {
			return err
		}
	}
	return nil
}

// SetExpr represents a set expression.
type SetExpr struct {
	Name *ColName
	Expr Expr
}

// SetExpr.Expr, for SET TRANSACTION ... or START TRANSACTION
const (
	// TransactionStr is the Name for a SET TRANSACTION statement
	TransactionStr = "transaction"

	IsolationLevelReadUncommitted = "isolation level read uncommitted"
	IsolationLevelReadCommitted   = "isolation level read committed"
	IsolationLevelRepeatableRead  = "isolation level repeatable read"
	IsolationLevelSerializable    = "isolation level serializable"

	TxReadOnly  = "read only"
	TxReadWrite = "read write"
)

// Format formats the node.
func (node *SetExpr) Format(buf *TrackedBuffer) {
	// We don't have to backtick set variable names.
	if node.Name.EqualString("charset") || node.Name.EqualString("names") {
		buf.Myprintf("%s %v", node.Name.String(), node.Expr)
	} else if node.Name.EqualString(TransactionStr) {
		sqlVal := node.Expr.(*SQLVal)
		buf.Myprintf("%s %s", node.Name.String(), strings.ToLower(string(sqlVal.Val)))
	} else {
		buf.Myprintf("%s = %v", node.Name.String(), node.Expr)
	}
}

func (node *SetExpr) walkSubtree(visit Visit) error {
	if node == nil {
		return nil
	}
	return Walk(
		visit,
		node.Name,
		node.Expr,
	)
}

// OnDup represents an ON DUPLICATE KEY clause.
type OnDup SetExprs

// Format formats the node.
func (node OnDup) Format(buf *TrackedBuffer) {
	if node == nil {
		return
	}
	buf.Myprintf(" on duplicate key update %v", SetExprs(node))
}

func (node OnDup) walkSubtree(visit Visit) error {
	return Walk(visit, SetExprs(node))
}

// ColIdent is a case insensitive SQL identifier. It will be escaped with
// backquotes if necessary.
type ColIdent struct {
	// This artifact prevents this struct from being compared
	// with itself. It consumes no space as long as it's not the
	// last field in the struct.
	_            [0]struct{ _ []byte }
	val, lowered string
}

// NewColIdent makes a new ColIdent.
func NewColIdent(str string) ColIdent {
	return ColIdent{
		val: str,
	}
}

// Format formats the node.
func (node ColIdent) Format(buf *TrackedBuffer) {
	formatID(buf, node.val, node.Lowered())
}

func (node ColIdent) walkSubtree(visit Visit) error {
	return nil
}

// IsEmpty returns true if the name is empty.
func (node ColIdent) IsEmpty() bool {
	return node.val == ""
}

// String returns the unescaped column name. It must
// not be used for SQL generation. Use sqlparser.String
// instead. The Stringer conformance is for usage
// in templates.
func (node ColIdent) String() string {
	return node.val
}

// CompliantName returns a compliant id name
// that can be used for a bind var.
func (node ColIdent) CompliantName() string {
	return compliantName(node.val)
}

// Lowered returns a lower-cased column name.
// This function should generally be used only for optimizing
// comparisons.
func (node ColIdent) Lowered() string {
	if node.val == "" {
		return ""
	}
	if node.lowered == "" {
		node.lowered = strings.ToLower(node.val)
	}
	return node.lowered
}

// Equal performs a case-insensitive compare.
func (node ColIdent) Equal(in ColIdent) bool {
	return node.Lowered() == in.Lowered()
}

// EqualString performs a case-insensitive compare with str.
func (node ColIdent) EqualString(str string) bool {
	return node.Lowered() == strings.ToLower(str)
}

// MarshalJSON marshals into JSON.
func (node ColIdent) MarshalJSON() ([]byte, error) {
	return json.Marshal(node.val)
}

// UnmarshalJSON unmarshals from JSON.
func (node *ColIdent) UnmarshalJSON(b []byte) error {
	var result string
	err := json.Unmarshal(b, &result)
	if err != nil {
		return err
	}
	node.val = result
	return nil
}

// TableIdent is a case sensitive SQL identifier. It will be escaped with
// backquotes if necessary.
type TableIdent struct {
	v string
}

// NewTableIdent creates a new TableIdent.
func NewTableIdent(str string) TableIdent {
	return TableIdent{v: str}
}

// Format formats the node.
func (node TableIdent) Format(buf *TrackedBuffer) {
	formatID(buf, node.v, strings.ToLower(node.v))
}

func (node TableIdent) walkSubtree(visit Visit) error {
	return nil
}

// IsEmpty returns true if TabIdent is empty.
func (node TableIdent) IsEmpty() bool {
	return node.v == ""
}

// String returns the unescaped table name. It must
// not be used for SQL generation. Use sqlparser.String
// instead. The Stringer conformance is for usage
// in templates.
func (node TableIdent) String() string {
	return node.v
}

// CompliantName returns a compliant id name
// that can be used for a bind var.
func (node TableIdent) CompliantName() string {
	return compliantName(node.v)
}

// MarshalJSON marshals into JSON.
func (node TableIdent) MarshalJSON() ([]byte, error) {
	return json.Marshal(node.v)
}

// UnmarshalJSON unmarshals from JSON.
func (node *TableIdent) UnmarshalJSON(b []byte) error {
	var result string
	err := json.Unmarshal(b, &result)
	if err != nil {
		return err
	}
	node.v = result
	return nil
}

func formatID(buf *TrackedBuffer, original, lowered string) {
	isDbSystemVariable := false
	if len(original) > 1 && original[:2] == "@@" {
		isDbSystemVariable = true
	}

	for i, c := range original {
		if !isLetter(uint16(c)) && (!isDbSystemVariable || !isCarat(uint16(c))) {
			if i == 0 || !isDigit(uint16(c)) {
				goto mustEscape
			}
		}
	}
	if _, ok := keywords[lowered]; ok {
		goto mustEscape
	}
	buf.Myprintf("%s", original)
	return

mustEscape:
	buf.WriteByte('`')
	for _, c := range original {
		buf.WriteRune(c)
		if c == '`' {
			buf.WriteByte('`')
		}
	}
	buf.WriteByte('`')
}

func compliantName(in string) string {
	var buf strings.Builder
	for i, c := range in {
		if !isLetter(uint16(c)) {
			if i == 0 || !isDigit(uint16(c)) {
				buf.WriteByte('_')
				continue
			}
		}
		buf.WriteRune(c)
	}
	return buf.String()
}<|MERGE_RESOLUTION|>--- conflicted
+++ resolved
@@ -580,11 +580,7 @@
 type Fields struct {
 	TerminatedBy *SQLVal
 	*EnclosedBy
-<<<<<<< HEAD
-	EscapedBy string
-=======
-	EscapedBy    *SQLVal
->>>>>>> 8460b654
+	EscapedBy *SQLVal
 	SQLNode
 }
 
@@ -615,11 +611,7 @@
 
 type EnclosedBy struct {
 	Optionally BoolVal
-<<<<<<< HEAD
-	Delim      string
-=======
-	Delim *SQLVal
->>>>>>> 8460b654
+	Delim      *SQLVal
 	SQLNode
 }
 
@@ -639,13 +631,8 @@
 }
 
 type Lines struct {
-<<<<<<< HEAD
-	StartingBy   string
-	TerminatedBy string
-=======
-	StartingBy *SQLVal
+	StartingBy   *SQLVal
 	TerminatedBy *SQLVal
->>>>>>> 8460b654
 	SQLNode
 }
 
