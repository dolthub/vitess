/*
Copyright 2019 The Vitess Authors.

Licensed under the Apache License, Version 2.0 (the "License");
you may not use this file except in compliance with the License.
You may obtain a copy of the License at

    http://www.apache.org/licenses/LICENSE-2.0

Unless required by applicable law or agreed to in writing, software
distributed under the License is distributed on an "AS IS" BASIS,
WITHOUT WARRANTIES OR CONDITIONS OF ANY KIND, either express or implied.
See the License for the specific language governing permissions and
limitations under the License.
*/

%{
package sqlparser

import "fmt"

func setParseTree(yylex interface{}, stmt Statement) {
  yylex.(*Tokenizer).ParseTree = stmt
}

func setAllowComments(yylex interface{}, allow bool) {
  yylex.(*Tokenizer).AllowComments = allow
}

func incNesting(yylex interface{}) bool {
  yylex.(*Tokenizer).nesting++
  if yylex.(*Tokenizer).nesting == 200 {
    return true
  }
  return false
}

func decNesting(yylex interface{}) {
  yylex.(*Tokenizer).nesting--
}

func statementSeen(yylex interface{}) {
  if yylex.(*Tokenizer).stopAfterFirstStmt {
    yylex.(*Tokenizer).stopped = true
  }
}

func yyPosition(yylex interface{}) int {
  return yylex.(*Tokenizer).Position
}

func yyOldPosition(yylex interface{}) int {
  return yylex.(*Tokenizer).OldPosition
}

%}

%union {
  empty         struct{}
  statement     Statement
  selStmt       SelectStatement
  ddl           *DDL
  ddls          []*DDL
  ins           *Insert
  byt           byte
  bytes         []byte
  bytes2        [][]byte
  str           string
  int           int
  strs          []string
  selectExprs   SelectExprs
  selectExpr    SelectExpr
  columns       Columns
  statements    Statements
  partitions    Partitions
  colName       *ColName
  tableExprs    TableExprs
  tableExpr     TableExpr
  subquery      *Subquery
  simpleTableExpr  SimpleTableExpr
  joinCondition JoinCondition
  tableName     TableName
  tableNames    TableNames
  indexHints    *IndexHints
  asOf          *AsOf
  expr          Expr
  exprs         Exprs
  boolVal       BoolVal
  boolean       bool
  sqlVal        *SQLVal
  colTuple      ColTuple
  values        Values
  valTuple      ValTuple
  whens         []*When
  when          *When
  orderBy       OrderBy
  order         *Order
  limit         *Limit
  assignExprs   AssignmentExprs
  assignExpr    *AssignmentExpr
  setVarExprs   SetVarExprs
  setVarExpr    *SetVarExpr
  setScope      SetScope
  colIdent      ColIdent
  colIdents     []ColIdent
  tableIdent    TableIdent
  convertType   *ConvertType
  aliasedTableName *AliasedTableExpr
  TableSpec  *TableSpec
  columnType    ColumnType
  columnOrder   *ColumnOrder
  triggerOrder  *TriggerOrder
  colKeyOpt     ColumnKeyOption
  optVal        Expr
  LengthScaleOption LengthScaleOption
  columnDefinition *ColumnDefinition
  indexDefinition *IndexDefinition
  indexInfo     *IndexInfo
  indexOption   *IndexOption
  indexOptions  []*IndexOption
  flushOption   *FlushOption
  indexColumn   *IndexColumn
  indexColumns  []*IndexColumn
  constraintDefinition *ConstraintDefinition
  constraintInfo ConstraintInfo
  ReferenceAction ReferenceAction
  partDefs      []*PartitionDefinition
  partDef       *PartitionDefinition
  partSpec      *PartitionSpec
  showFilter    *ShowFilter
  frame         *Frame
  frameExtent   *FrameExtent
  frameBound    *FrameBound
  caseStatementCases []CaseStatementCase
  caseStatementCase CaseStatementCase
  ifStatementConditions []IfStatementCondition
  ifStatementCondition IfStatementCondition
  signalInfo SignalInfo
  signalInfos []SignalInfo
  signalConditionItemName SignalConditionItemName
  declareHandlerAction DeclareHandlerAction
  declareHandlerCondition DeclareHandlerCondition
  declareHandlerConditions []DeclareHandlerCondition
  procedureParam ProcedureParam
  procedureParams []ProcedureParam
  characteristic Characteristic
  characteristics []Characteristic
  charsetCollate *CharsetAndCollate
  charsetCollates []*CharsetAndCollate
  Fields *Fields
  Lines	*Lines
  EnclosedBy *EnclosedBy
  tableAndLockType *TableAndLockType
  tableAndLockTypes TableAndLockTypes
  lockType LockType
  accountName AccountName
  accountNames []AccountName
  accountRenames []AccountRename
  authentication *Authentication
  accountWithAuth AccountWithAuth
  accountsWithAuth []AccountWithAuth
  tlsOptionItem TLSOptionItem
  tlsOptionItems []TLSOptionItem
  accountLimitItem AccountLimitItem
  accountLimitItems []AccountLimitItem
  passLockItem PassLockItem
  passLockItems []PassLockItem
  grantPrivilege Privilege
  grantPrivileges []Privilege
  grantObjectType GrantObjectType
  privilegeLevel PrivilegeLevel
  grantAssumption *GrantUserAssumption
  with *With
  window Window
  over *Over
  windowDef *WindowDef
}

%token LEX_ERROR
%left <bytes> UNION
%token <bytes> SELECT STREAM INSERT UPDATE DELETE FROM WHERE GROUP HAVING ORDER BY LIMIT OFFSET FOR CALL
%token <bytes> ALL DISTINCT AS EXISTS ASC DESC INTO DUPLICATE DEFAULT SET LOCK UNLOCK KEYS OF
%token <bytes> OUTFILE DATA LOAD LINES TERMINATED ESCAPED ENCLOSED OPTIONALLY STARTING
%right <bytes> UNIQUE KEY
%token <bytes> SYSTEM_TIME
%token <bytes> VALUES LAST_INSERT_ID SQL_CALC_FOUND_ROWS
%token <bytes> NEXT VALUE SHARE MODE
%token <bytes> SQL_NO_CACHE SQL_CACHE
%left <bytes> JOIN STRAIGHT_JOIN LEFT RIGHT INNER OUTER CROSS NATURAL USE FORCE
%left <bytes> ON USING
%token <empty> '(' ',' ')' '@'
%token <bytes> ID HEX STRING INTEGRAL FLOAT HEXNUM VALUE_ARG LIST_ARG COMMENT COMMENT_KEYWORD BIT_LITERAL
%token <bytes> NULL TRUE FALSE OFF

// Precedence dictated by mysql. But the vitess grammar is simplified.
// Some of these operators don't conflict in our situation. Nevertheless,
// it's better to have these listed in the correct order. Also, we don't
// support all operators yet.
%left <bytes> OR
%left <bytes> AND
%right <bytes> NOT '!'
%left <bytes> BETWEEN CASE WHEN THEN ELSE ELSEIF END
%left <bytes> '=' '<' '>' LE GE NE NULL_SAFE_EQUAL IS LIKE REGEXP IN
%nonassoc  UNBOUNDED // ideally should have same precedence as IDENT
%nonassoc ID NULL PARTITION RANGE ROWS GROUPS PRECEDING FOLLOWING
%left <bytes> '|'
%left <bytes> '&'
%left <bytes> SHIFT_LEFT SHIFT_RIGHT
%left <bytes> '+' '-'
%left <bytes> '*' '/' DIV '%' MOD
%left <bytes> '^'
%right <bytes> '~' UNARY
%left <bytes> COLLATE
%right <bytes> BINARY UNDERSCORE_BINARY UNDERSCORE_UTF8MB4
%right <bytes> INTERVAL
%nonassoc <bytes> '.'

// There is no need to define precedence for the JSON
// operators because the syntax is restricted enough that
// they don't cause conflicts.
%token <empty> JSON_EXTRACT_OP JSON_UNQUOTE_EXTRACT_OP

// DDL Tokens
%token <bytes> CREATE ALTER DROP RENAME ANALYZE ADD MODIFY CHANGE
%token <bytes> SCHEMA TABLE INDEX INDEXES VIEW TO IGNORE IF PRIMARY COLUMN SPATIAL FULLTEXT KEY_BLOCK_SIZE CHECK
%token <bytes> ACTION CASCADE CONSTRAINT FOREIGN NO REFERENCES RESTRICT
%token <bytes> FIRST AFTER
%token <bytes> SHOW DESCRIBE EXPLAIN DATE ESCAPE REPAIR OPTIMIZE TRUNCATE FORMAT
%token <bytes> MAXVALUE PARTITION REORGANIZE LESS THAN PROCEDURE TRIGGER TRIGGERS FUNCTION
%token <bytes> STATUS VARIABLES WARNINGS ERRORS KILL CONNECTION
%token <bytes> SEQUENCE ENABLE DISABLE
%token <bytes> EACH ROW BEFORE FOLLOWS PRECEDES DEFINER INVOKER
%token <bytes> INOUT OUT DETERMINISTIC CONTAINS READS MODIFIES SQL SECURITY TEMPORARY

// SIGNAL Tokens
%token <bytes> CLASS_ORIGIN SUBCLASS_ORIGIN MESSAGE_TEXT MYSQL_ERRNO CONSTRAINT_CATALOG CONSTRAINT_SCHEMA
%token <bytes> CONSTRAINT_NAME CATALOG_NAME SCHEMA_NAME TABLE_NAME COLUMN_NAME CURSOR_NAME SIGNAL RESIGNAL SQLSTATE

// DECLARE Tokens
%token <bytes> DECLARE CONDITION CURSOR CONTINUE EXIT UNDO HANDLER FOUND SQLWARNING SQLEXCEPTION

// Permissions Tokens
%token <bytes> USER IDENTIFIED ROLE REUSE GRANT GRANTS REVOKE NONE ATTRIBUTE RANDOM PASSWORD INITIAL AUTHENTICATION
%token <bytes> SSL X509 CIPHER ISSUER SUBJECT ACCOUNT EXPIRE NEVER DAY OPTION OPTIONAL EXCEPT ADMIN PRIVILEGES
%token <bytes> MAX_QUERIES_PER_HOUR MAX_UPDATES_PER_HOUR MAX_CONNECTIONS_PER_HOUR MAX_USER_CONNECTIONS FLUSH
%token <bytes> FAILED_LOGIN_ATTEMPTS PASSWORD_LOCK_TIME UNBOUNDED REQUIRE PROXY ROUTINE TABLESPACE CLIENT SLAVE
%token <bytes> EVENT EXECUTE FILE RELOAD REPLICATION SHUTDOWN SUPER USAGE LOGS ENGINE ERROR GENERAL HOSTS
%token <bytes> OPTIMIZER_COSTS RELAY SLOW USER_RESOURCES NO_WRITE_TO_BINLOG CHANNEL

// Transaction Tokens
%token <bytes> BEGIN START TRANSACTION COMMIT ROLLBACK SAVEPOINT WORK RELEASE

// Type Tokens
%token <bytes> BIT TINYINT SMALLINT MEDIUMINT INT INTEGER BIGINT INTNUM SERIAL
%token <bytes> REAL DOUBLE FLOAT_TYPE DECIMAL NUMERIC DEC FIXED PRECISION
%token <bytes> TIME TIMESTAMP DATETIME YEAR
%token <bytes> CHAR VARCHAR BOOL CHARACTER VARBINARY NCHAR NVARCHAR NATIONAL VARYING
%token <bytes> TEXT TINYTEXT MEDIUMTEXT LONGTEXT LONG
%token <bytes> BLOB TINYBLOB MEDIUMBLOB LONGBLOB JSON ENUM
%token <bytes> GEOMETRY POINT LINESTRING POLYGON GEOMETRYCOLLECTION MULTIPOINT MULTILINESTRING MULTIPOLYGON

// Lock tokens
%token <bytes> LOCAL LOW_PRIORITY

// Type Modifiers
%token <bytes> NULLX AUTO_INCREMENT APPROXNUM SIGNED UNSIGNED ZEROFILL

// Supported SHOW tokens
%token <bytes> COLLATION DATABASES SCHEMAS TABLES FULL PROCESSLIST COLUMNS FIELDS ENGINES PLUGINS

// SET tokens
%token <bytes> NAMES CHARSET GLOBAL SESSION ISOLATION LEVEL READ WRITE ONLY REPEATABLE COMMITTED UNCOMMITTED SERIALIZABLE
%token <bytes> ENCRYPTION

// Functions
%token <bytes> CURRENT_TIMESTAMP DATABASE CURRENT_DATE CURRENT_USER
%token <bytes> CURRENT_TIME LOCALTIME LOCALTIMESTAMP
%token <bytes> UTC_DATE UTC_TIME UTC_TIMESTAMP
%token <bytes> REPLACE
%token <bytes> CONVERT CAST
%token <bytes> SUBSTR SUBSTRING
%token <bytes> TRIM LEADING TRAILING BOTH
%token <bytes> GROUP_CONCAT SEPARATOR
%token <bytes> TIMESTAMPADD TIMESTAMPDIFF

// Window functions
%token <bytes> OVER WINDOW GROUPING GROUPS
%token <bytes> CURRENT ROWS RANGE
%token <bytes> AVG BIT_AND BIT_OR BIT_XOR COUNT JSON_ARRAYAGG JSON_OBJECTAGG MAX MIN STDDEV_POP STDDEV STD STDDEV_SAMP
%token <bytes> SUM VAR_POP VARIANCE VAR_SAMP CUME_DIST DENSE_RANK FIRST_VALUE LAG LAST_VALUE LEAD NTH_VALUE NTILE
%token <bytes> ROW_NUMBER PERCENT_RANK RANK

// Match
%token <bytes> MATCH AGAINST BOOLEAN LANGUAGE WITH QUERY EXPANSION

// MySQL reserved words that are unused by this grammar will map to this token.
%token <bytes> UNUSED ARRAY DESCRIPTION EMPTY JSON_TABLE LATERAL MEMBER RECURSIVE
%token <bytes> ACTIVE BUCKETS CLONE COMPONENT DEFINITION ENFORCED EXCLUDE FOLLOWING GEOMCOLLECTION GET_MASTER_PUBLIC_KEY HISTOGRAM HISTORY
%token <bytes> INACTIVE INVISIBLE LOCKED MASTER_COMPRESSION_ALGORITHMS MASTER_PUBLIC_KEY_PATH MASTER_TLS_CIPHERSUITES MASTER_ZSTD_COMPRESSION_LEVEL
%token <bytes> NESTED NETWORK_NAMESPACE NOWAIT NULLS OJ OLD ORDINALITY ORGANIZATION OTHERS PATH PERSIST PERSIST_ONLY PRECEDING PRIVILEGE_CHECKS_USER PROCESS
%token <bytes> REFERENCE REQUIRE_ROW_FORMAT RESOURCE RESPECT RESTART RETAIN SECONDARY SECONDARY_ENGINE SECONDARY_LOAD SECONDARY_UNLOAD SKIP SRID
%token <bytes> THREAD_PRIORITY TIES VCPU VISIBLE SYSTEM INFILE

// TODO: categorize/organize these somehow later
%token <bytes> NVAR PASSWORD_LOCK

%type <statement> command
%type <selStmt>  create_query_expression select_statement base_select base_select_no_cte union_lhs union_rhs
%type <statement> stream_statement insert_statement update_statement delete_statement set_statement trigger_body
%type <statement> create_statement rename_statement drop_statement truncate_statement call_statement
%type <statement> trigger_begin_end_block statement_list_statement case_statement if_statement signal_statement
%type <statement> begin_end_block declare_statement resignal_statement
%type <statement> savepoint_statement rollback_savepoint_statement release_savepoint_statement
%type <statement> lock_statement unlock_statement kill_statement grant_statement revoke_statement flush_statement
%type <statements> statement_list
%type <caseStatementCases> case_statement_case_list
%type <caseStatementCase> case_statement_case
%type <ifStatementConditions> elseif_list
%type <ifStatementCondition> elseif_list_item
%type <signalInfo> signal_information_item
%type <signalInfos> signal_information_item_list
%type <signalConditionItemName> signal_information_name
%type <declareHandlerCondition> declare_handler_condition
%type <declareHandlerConditions> declare_handler_condition_list
%type <declareHandlerAction> declare_handler_action
%type <bytes> signal_condition_value
%type <str> trigger_time trigger_event
%type <statement> alter_statement alter_table_statement
%type <ddl> create_table_prefix rename_list alter_table_statement_part
%type <ddls> alter_table_statement_list
%type <statement> analyze_statement show_statement use_statement
%type <statement> describe_statement explain_statement explainable_statement
%type <statement> begin_statement commit_statement rollback_statement start_transaction_statement load_statement
%type <bytes2> comment_opt comment_list
%type <str> union_op insert_or_replace
%type <str> distinct_opt straight_join_opt cache_opt match_option separator_opt format_opt
%type <expr> like_escape_opt
%type <selectExprs> select_expression_list argument_expression_list argument_expression_list_opt
%type <selectExpr> select_expression argument_expression
%type <expr> expression naked_like group_by
%type <tableExprs> table_references cte_list
%type <with> with_clause
%type <tableExpr> table_reference table_function table_factor join_table common_table_expression
%type <simpleTableExpr> values_statement subquery_or_values
%type <subquery> subquery
%type <joinCondition> join_condition join_condition_opt on_expression_opt
%type <tableNames> table_name_list delete_table_list view_name_list
%type <str> inner_join outer_join straight_join natural_join
%type <tableName> table_name load_into_table_name into_table_name delete_table_name
%type <aliasedTableName> aliased_table_name aliased_table_options
%type <indexHints> index_hint_list
%type <expr> where_expression_opt
%type <expr> condition
%type <boolVal> boolean_value
%type <boolean> enforced_opt
%type <str> compare
%type <ins> insert_data
%type <expr> value value_expression num_val as_of_opt integral_or_value_arg integral_or_interval_expr
%type <expr> function_call_keyword function_call_nonkeyword function_call_generic function_call_conflict
%type <expr> func_datetime_precision function_call_window function_call_aggregate_with_window
%type <str> is_suffix
%type <colTuple> col_tuple
%type <exprs> expression_list group_by_list partition_by_opt
%type <values> tuple_list row_list
%type <valTuple> row_tuple tuple_or_empty
%type <expr> tuple_expression
%type <colName> column_name
%type <whens> when_expression_list
%type <when> when_expression
%type <expr> expression_opt else_expression_opt
%type <exprs> group_by_opt
%type <expr> having_opt having
%type <orderBy> order_by_opt order_list
%type <columnOrder> column_order_opt
%type <triggerOrder> trigger_order_opt
%type <order> order
%type <over> over over_opt
%type <window> window window_opt
%type <windowDef> window_definition window_spec
%type <frame> frame_opt
%type <frameExtent> frame_extent
%type <frameBound> frame_bound
%type <int> lexer_position lexer_old_position
%type <str> asc_desc_opt
%type <limit> limit_opt
%type <str> lock_opt
%type <columns> ins_column_list ins_column_list_opt column_list column_list_opt
%type <partitions> opt_partition_clause partition_list
%type <assignExprs> on_dup_opt assignment_list
%type <setVarExprs> set_list transaction_chars
%type <bytes> charset_or_character_set
%type <assignExpr> assignment_expression
%type <setVarExpr> set_expression set_expression_assignment transaction_char
%type <setScope> set_scope_primary set_scope_secondary
%type <str> isolation_level
%type <bytes> for_from
%type <str> ignore_opt default_opt
%type <str> from_database_opt columns_or_fields
%type <boolean> full_opt
%type <showFilter> like_or_where_opt
%type <byt> exists_opt not_exists_opt sql_calc_found_rows_opt temp_opt
%type <str> key_type key_type_opt
%type <str> flush_type flush_type_opt
%type <empty> to_opt to_or_as as_opt column_opt describe
%type <str> definer_opt
%type <bytes> reserved_keyword non_reserved_keyword column_name_safe_reserved_keyword
%type <colIdent> sql_id reserved_sql_id col_alias as_ci_opt using_opt existing_window_name_opt
%type <colIdents> reserved_sql_id_list
%type <expr> charset_value
%type <tableIdent> table_id reserved_table_id table_alias
%type <str> charset
%type <str> show_session_or_global
%type <convertType> convert_type
%type <columnType> column_type  column_type_options
%type <columnType> int_type decimal_type numeric_type time_type char_type spatial_type
%type <sqlVal> length_opt column_comment ignore_number_opt
%type <optVal> column_default on_update
%type <str> charset_opt collate_opt
%type <boolean> default_keyword_opt
%type <charsetCollate> charset_default_opt collate_default_opt encryption_default_opt
%type <charsetCollates> creation_option creation_option_opt
%type <boolVal> unsigned_opt zero_fill_opt
%type <LengthScaleOption> float_length_opt decimal_length_opt
%type <boolVal> auto_increment local_opt optionally_opt
%type <colKeyOpt> column_key
%type <strs> enum_values
%type <columnDefinition> column_definition column_definition_for_create
%type <indexDefinition> index_definition
%type <constraintDefinition> constraint_definition check_constraint_definition
%type <str> index_or_key indexes_or_keys index_or_key_opt
%type <str> from_or_in show_database_opt
%type <str> name_opt
%type <str> equal_opt
%type <TableSpec> table_spec table_column_list
%type <str> table_option_list table_option table_opt_value
%type <indexInfo> index_info
%type <indexColumn> index_column
%type <indexColumns> index_column_list
%type <indexOption> index_option
%type <indexOptions> index_option_list index_option_list_opt
%type <flushOption> flush_option
%type <str> relay_logs_attribute
%type <constraintInfo> constraint_info check_constraint_info
%type <partDefs> partition_definitions
%type <partDef> partition_definition
%type <partSpec> partition_operation
%type <ReferenceAction> fk_reference_action fk_on_delete fk_on_update drop_statement_action
%type <str> pk_name_opt constraint_symbol_opt infile_opt
%type <exprs> call_param_list_opt
%type <procedureParams> proc_param_list_opt proc_param_list
%type <procedureParam> proc_param
%type <characteristics> characteristic_list_opt characteristic_list
%type <characteristic> characteristic
%type <Fields> fields_opt
%type <Lines> lines_opt
%type <EnclosedBy> enclosed_by_opt
%type <sqlVal> terminated_by_opt starting_by_opt escaped_by_opt
%type <tableAndLockTypes> lock_table_list
%type <tableAndLockType> lock_table
%type <lockType> lock_type
%type <accountName> account_name role_name
%type <accountNames> account_name_list role_name_list default_role_opt
%type <accountRenames> rename_user_list
%type <str> account_name_str user_comment_attribute
%type <accountWithAuth> account_with_auth
%type <accountsWithAuth> account_with_auth_list
%type <authentication> authentication authentication_initial
%type <tlsOptionItem> tls_option_item
%type <tlsOptionItems> tls_options tls_option_item_list
%type <accountLimitItem> account_limit_item
%type <accountLimitItems> account_limits account_limit_item_list
%type <passLockItem> pass_lock_item
%type <passLockItems> pass_lock_options pass_lock_item_list
%type <grantPrivilege> grant_privilege
%type <grantPrivileges> grant_privilege_list
%type <strs> grant_privilege_columns_opt grant_privilege_column_list
%type <grantObjectType> grant_object_type
%type <privilegeLevel> grant_privilege_level
%type <grantAssumption> grant_assumption
%type <boolean> with_grant_opt with_admin_opt

%start any_command

%%

any_command:
  command
  {
    setParseTree(yylex, $1)
  }
| command ';'
  {
    setParseTree(yylex, $1)
    statementSeen(yylex)
  }

command:
  select_statement
  {
    $$ = $1
  }
| stream_statement
| insert_statement
| update_statement
| delete_statement
| set_statement
| create_statement
| alter_statement
| rename_statement
| drop_statement
| truncate_statement
| analyze_statement
| show_statement
| use_statement
| begin_statement
| commit_statement
| rollback_statement
| explain_statement
| describe_statement
| signal_statement
| resignal_statement
| call_statement
| load_statement
| savepoint_statement
| rollback_savepoint_statement
| release_savepoint_statement
| lock_statement
| unlock_statement
| kill_statement
| grant_statement
| revoke_statement
| flush_statement
| /*empty*/
{
  setParseTree(yylex, nil)
}

load_statement:
  LOAD DATA local_opt infile_opt load_into_table_name opt_partition_clause charset_opt fields_opt lines_opt ignore_number_opt column_list_opt
  {
    $$ = &Load{Local: $3, Infile: $4, Table: $5, Partition: $6, Charset: $7, Fields: $8, Lines: $9, IgnoreNum: $10, Columns: $11}
  }

select_statement:
  base_select order_by_opt limit_opt lock_opt
  {
    $1.SetOrderBy($2)
    $1.SetLimit($3)
    $1.SetLock($4)
    $$ = $1
  }
| SELECT comment_opt cache_opt NEXT num_val for_from table_name
  {
    $$ = &Select{Comments: Comments($2), Cache: $3, SelectExprs: SelectExprs{Nextval{Expr: $5}}, From: TableExprs{&AliasedTableExpr{Expr: $7}}}
  }

stream_statement:
  STREAM comment_opt select_expression FROM table_name
  {
    $$ = &Stream{Comments: Comments($2), SelectExpr: $3, Table: $5}
  }

// base_select is an unparenthesized SELECT with no order by clause or beyond.
base_select:
  base_select_no_cte
  {
    $$ = $1
  }
| with_clause SELECT comment_opt cache_opt distinct_opt sql_calc_found_rows_opt straight_join_opt select_expression_list FROM table_references where_expression_opt group_by_opt having_opt window_opt
  {
    $$ = &Select{With: $1, Comments: Comments($3), Cache: $4, Distinct: $5, Hints: $7, SelectExprs: $8, From: $10, Where: NewWhere(WhereStr, $11), GroupBy: GroupBy($12), Having: NewWhere(HavingStr, $13), Window: $14}
    if $6 == 1 {
      $$.(*Select).CalcFoundRows = true
    }
  }
| union_lhs union_op union_rhs
  {
    $$ = &Union{Type: $2, Left: $1, Right: $3}
  }

base_select_no_cte:
  SELECT comment_opt cache_opt distinct_opt sql_calc_found_rows_opt straight_join_opt select_expression_list where_expression_opt group_by_opt having_opt window_opt
  {
    $$ = &Select{Comments: Comments($2), Cache: $3, Distinct: $4, Hints: $6, SelectExprs: $7, From: TableExprs{&AliasedTableExpr{Expr:TableName{Name: NewTableIdent("dual")}}}, Where: NewWhere(WhereStr, $8), GroupBy: GroupBy($9), Having: NewWhere(HavingStr, $10), Window: $11}
    if $5 == 1 {
      $$.(*Select).CalcFoundRows = true
    }
  }
| SELECT comment_opt cache_opt distinct_opt sql_calc_found_rows_opt straight_join_opt select_expression_list FROM table_references where_expression_opt group_by_opt having_opt window_opt
  {
    $$ = &Select{Comments: Comments($2), Cache: $3, Distinct: $4, Hints: $6, SelectExprs: $7, From: $9, Where: NewWhere(WhereStr, $10), GroupBy: GroupBy($11), Having: NewWhere(HavingStr, $12), Window: $13}
    if $5 == 1 {
      $$.(*Select).CalcFoundRows = true
    }
  }

with_clause:
  WITH cte_list
  {
   $$ = &With{Ctes: $2, Recursive: false}
  }
| WITH RECURSIVE cte_list
  {
    $$ = &With{Ctes: $3, Recursive: true}
  }

cte_list:
  common_table_expression
  {
    $$ = TableExprs{$1}
  }
| cte_list ',' common_table_expression
  {
    $$ = append($1, $3)
  }

common_table_expression:
  table_alias ins_column_list_opt AS subquery_or_values
  {
    $$ = &CommonTableExpr{&AliasedTableExpr{Expr:$4, As: $1}, $2}
  }

union_lhs:
  base_select
  {
    $$ = $1
  }
| openb select_statement closeb
  {
    $$ = &ParenSelect{Select: $2}
  }

union_rhs:
  base_select_no_cte
  {
    $$ = $1
  }
| openb select_statement closeb
  {
    $$ = &ParenSelect{Select: $2}
  }

insert_statement:
  insert_or_replace comment_opt ignore_opt into_table_name opt_partition_clause insert_data on_dup_opt
  {
    // insert_data returns a *Insert pre-filled with Columns & Values
    ins := $6
    ins.Action = $1
    ins.Comments = $2
    ins.Ignore = $3
    ins.Table = $4
    ins.Partitions = $5
    ins.OnDup = OnDup($7)
    $$ = ins
  }
| insert_or_replace comment_opt ignore_opt into_table_name opt_partition_clause SET assignment_list on_dup_opt
  {
    cols := make(Columns, 0, len($7))
    vals := make(ValTuple, 0, len($8))
    for _, updateList := range $7 {
      cols = append(cols, updateList.Name.Name)
      vals = append(vals, updateList.Expr)
    }
    $$ = &Insert{Action: $1, Comments: Comments($2), Ignore: $3, Table: $4, Partitions: $5, Columns: cols, Rows: Values{vals}, OnDup: OnDup($8)}
  }

insert_or_replace:
  INSERT
  {
    $$ = InsertStr
  }
| REPLACE
  {
    $$ = ReplaceStr
  }

update_statement:
  UPDATE comment_opt ignore_opt table_references SET assignment_list where_expression_opt order_by_opt limit_opt
  {
    $$ = &Update{Comments: Comments($2), Ignore: $3, TableExprs: $4, Exprs: $6, Where: NewWhere(WhereStr, $7), OrderBy: $8, Limit: $9}
  }

delete_statement:
  DELETE comment_opt FROM table_name opt_partition_clause where_expression_opt order_by_opt limit_opt
  {
    $$ = &Delete{Comments: Comments($2), TableExprs:  TableExprs{&AliasedTableExpr{Expr:$4}}, Partitions: $5, Where: NewWhere(WhereStr, $6), OrderBy: $7, Limit: $8}
  }
| DELETE comment_opt FROM table_name_list USING table_references where_expression_opt
  {
    $$ = &Delete{Comments: Comments($2), Targets: $4, TableExprs: $6, Where: NewWhere(WhereStr, $7)}
  }
| DELETE comment_opt table_name_list from_or_using table_references where_expression_opt
  {
    $$ = &Delete{Comments: Comments($2), Targets: $3, TableExprs: $5, Where: NewWhere(WhereStr, $6)}
  }
| DELETE comment_opt delete_table_list from_or_using table_references where_expression_opt
  {
    $$ = &Delete{Comments: Comments($2), Targets: $3, TableExprs: $5, Where: NewWhere(WhereStr, $6)}
  }

from_or_using:
  FROM {}
| USING {}

view_name_list:
  table_name
  {
    $$ = TableNames{$1.ToViewName()}
  }
| view_name_list ',' table_name
  {
    $$ = append($$, $3.ToViewName())
  }

table_name_list:
  table_name
  {
    $$ = TableNames{$1}
  }
| table_name_list ',' table_name
  {
    $$ = append($$, $3)
  }

delete_table_list:
  delete_table_name
  {
    $$ = TableNames{$1}
  }
| delete_table_list ',' delete_table_name
  {
    $$ = append($$, $3)
  }

opt_partition_clause:
  {
    $$ = nil
  }
| PARTITION openb partition_list closeb
  {
  $$ = $3
  }

set_statement:
  SET comment_opt set_list
  {
    $$ = &Set{Comments: Comments($2), Exprs: $3}
  }
| SET comment_opt TRANSACTION transaction_chars
  {
    for i := 0; i < len($4); i++ {
      $4[i].Scope = SetScope_None
    }
    $$ = &Set{Comments: Comments($2), Exprs: $4}
  }
| SET comment_opt set_scope_primary TRANSACTION transaction_chars
  {
    for i := 0; i < len($5); i++ {
      $5[i].Scope = $3
    }
    $$ = &Set{Comments: Comments($2), Exprs: $5}
  }

transaction_chars:
  transaction_char
  {
    $$ = SetVarExprs{$1}
  }
| transaction_chars ',' transaction_char
  {
    $$ = append($$, $3)
  }

transaction_char:
  ISOLATION LEVEL isolation_level
  {
    $$ = &SetVarExpr{Name: NewColName(TransactionStr), Expr: NewStrVal([]byte($3))}
  }
| READ WRITE
  {
    $$ = &SetVarExpr{Name: NewColName(TransactionStr), Expr: NewStrVal([]byte(TxReadWrite))}
  }
| READ ONLY
  {
    $$ = &SetVarExpr{Name: NewColName(TransactionStr), Expr: NewStrVal([]byte(TxReadOnly))}
  }

isolation_level:
  REPEATABLE READ
  {
    $$ = IsolationLevelRepeatableRead
  }
| READ COMMITTED
  {
    $$ = IsolationLevelReadCommitted
  }
| READ UNCOMMITTED
  {
    $$ = IsolationLevelReadUncommitted
  }
| SERIALIZABLE
  {
    $$ = IsolationLevelSerializable
  }

lexer_position:
  {
    $$ = yyPosition(yylex)
  }

lexer_old_position:
  {
    $$ = yyOldPosition(yylex)
  }

create_statement:
  create_table_prefix table_spec
  {
    $1.TableSpec = $2
    if len($1.TableSpec.Constraints) > 0 {
      $1.ConstraintAction = AddStr
    }
    $$ = $1
  }
  // TODO: Allow for table specs to be parsed here
| create_table_prefix as_opt create_query_expression
  {
    $1.OptSelect = &OptSelect{Select: $3}
    $$ = $1
  }
| create_table_prefix LIKE table_name
  {
    $1.OptLike = &OptLike{LikeTable: $3}
    $$ = $1
  }
| CREATE key_type_opt INDEX sql_id using_opt ON table_name '(' index_column_list ')' index_option_list_opt
  {
    $$ = &DDL{Action: AlterStr, Table: $7, IndexSpec: &IndexSpec{Action: CreateStr, ToName: $4, Using: $5, Type: $2, Columns: $9, Options: $11}}
  }
| CREATE VIEW table_name AS lexer_position select_statement lexer_position
  {
    $$ = &DDL{Action: CreateStr, View: $3.ToViewName(), ViewExpr: $6, SubStatementPositionStart: $5, SubStatementPositionEnd: $7 - 1}
  }
| CREATE OR REPLACE VIEW table_name AS lexer_position select_statement lexer_position
  {
    $$ = &DDL{Action: CreateStr, View: $5.ToViewName(), ViewExpr: $8, SubStatementPositionStart: $7, SubStatementPositionEnd: $9 - 1, OrReplace: true}
  }
| CREATE DATABASE not_exists_opt ID creation_option_opt
  {
    var ne bool
    if $3 != 0 {
      ne = true
    }
    $$ = &DBDDL{Action: CreateStr, DBName: string($4), IfNotExists: ne, CharsetCollate: $5}
  }
| CREATE SCHEMA not_exists_opt ID creation_option_opt
  {
    var ne bool
    if $3 != 0 {
      ne = true
    }
    $$ = &DBDDL{Action: CreateStr, DBName: string($4), IfNotExists: ne, CharsetCollate: $5}
  }
| CREATE definer_opt TRIGGER ID trigger_time trigger_event ON table_name FOR EACH ROW trigger_order_opt lexer_position trigger_body lexer_position
  {
    $$ = &DDL{Action: CreateStr, Table: $8, TriggerSpec: &TriggerSpec{Name: string($4), Time: $5, Event: $6, Order: $12, Body: $14}, SubStatementPositionStart: $13, SubStatementPositionEnd: $15 - 1}
  }
| CREATE definer_opt PROCEDURE ID '(' proc_param_list_opt ')' characteristic_list_opt lexer_position statement_list_statement lexer_position
  {
    $$ = &DDL{Action: CreateStr, ProcedureSpec: &ProcedureSpec{Name: string($4), Definer: $2, Params: $6, Characteristics: $8, Body: $10}, SubStatementPositionStart: $9, SubStatementPositionEnd: $11 - 1}
  }
| CREATE USER not_exists_opt account_with_auth_list default_role_opt tls_options account_limits pass_lock_options user_comment_attribute
  {
    var notExists bool
    if $3 != 0 {
      notExists = true
    }
    tlsOptions, err := NewTLSOptions($6)
    if err != nil {
      yylex.Error(err.Error())
      return 1
    }
    accountLimits, err := NewAccountLimits($7)
    if err != nil {
      yylex.Error(err.Error())
      return 1
    }
    passwordOptions, locked := NewPasswordOptionsWithLock($8)
    $$ = &CreateUser{IfNotExists: notExists, Users: $4, DefaultRoles: $5, TLSOptions: tlsOptions, AccountLimits: accountLimits, PasswordOptions: passwordOptions, Locked: locked, Attribute: $9}
  }
| CREATE ROLE not_exists_opt role_name_list
  {
    var notExists bool
    if $3 != 0 {
      notExists = true
    }
    $$ = &CreateRole{IfNotExists: notExists, Roles: $4}
  }

default_role_opt:
  {
    $$ = nil
  }
| DEFAULT ROLE role_name_list
  {
    $$ = $3
  }

tls_options:
  {
    $$ = nil
  }
| REQUIRE NONE
  {
    $$ = nil
  }
| REQUIRE tls_option_item_list
  {
    $$ = $2
  }

tls_option_item_list:
  tls_option_item
  {
    $$ = []TLSOptionItem{$1}
  }
| tls_option_item_list AND tls_option_item
  {
    $$ = append($1, $3)
  }

tls_option_item:
  SSL
  {
    $$ = TLSOptionItem{TLSOptionItemType: TLSOptionItemType_SSL, ItemData: ""}
  }
| X509
  {
    $$ = TLSOptionItem{TLSOptionItemType: TLSOptionItemType_X509, ItemData: ""}
  }
| CIPHER STRING
  {
    $$ = TLSOptionItem{TLSOptionItemType: TLSOptionItemType_Cipher, ItemData: string($2)}
  }
| ISSUER STRING
  {
    $$ = TLSOptionItem{TLSOptionItemType: TLSOptionItemType_Issuer, ItemData: string($2)}
  }
| SUBJECT STRING
  {
    $$ = TLSOptionItem{TLSOptionItemType: TLSOptionItemType_Subject, ItemData: string($2)}
  }

account_limits:
  {
    $$ = nil
  }
| WITH account_limit_item_list
  {
    $$ = $2
  }

account_limit_item_list:
  account_limit_item
  {
    $$ = []AccountLimitItem{$1}
  }
| account_limit_item_list account_limit_item
  {
    $$ = append($1, $2)
  }

account_limit_item:
  MAX_QUERIES_PER_HOUR INTEGRAL
  {
    $$ = AccountLimitItem{AccountLimitItemType: AccountLimitItemType_Queries_PH, Count: NewIntVal($2)}
  }
| MAX_UPDATES_PER_HOUR INTEGRAL
  {
    $$ = AccountLimitItem{AccountLimitItemType: AccountLimitItemType_Updates_PH, Count: NewIntVal($2)}
  }
| MAX_CONNECTIONS_PER_HOUR INTEGRAL
  {
    $$ = AccountLimitItem{AccountLimitItemType: AccountLimitItemType_Connections_PH, Count: NewIntVal($2)}
  }
| MAX_USER_CONNECTIONS INTEGRAL
  {
    $$ = AccountLimitItem{AccountLimitItemType: AccountLimitItemType_Connections, Count: NewIntVal($2)}
  }

pass_lock_options:
  {
    $$ = nil
  }
| pass_lock_item_list
  {
    $$ = $1
  }

pass_lock_item_list:
  pass_lock_item
  {
    $$ = []PassLockItem{$1}
  }
| pass_lock_item_list pass_lock_item
  {
    $$ = append($1, $2)
  }

pass_lock_item:
  PASSWORD EXPIRE DEFAULT
  {
    $$ = PassLockItem{PassLockItemType: PassLockItemType_PassExpireDefault, Value: nil}
  }
| PASSWORD EXPIRE NEVER
  {
    $$ = PassLockItem{PassLockItemType: PassLockItemType_PassExpireNever, Value: nil}
  }
| PASSWORD EXPIRE INTERVAL INTEGRAL DAY
  {
    $$ = PassLockItem{PassLockItemType: PassLockItemType_PassExpireInterval, Value: NewIntVal($4)}
  }
| PASSWORD HISTORY DEFAULT
  {
    $$ = PassLockItem{PassLockItemType: PassLockItemType_PassHistory, Value: nil}
  }
| PASSWORD HISTORY INTEGRAL
  {
    $$ = PassLockItem{PassLockItemType: PassLockItemType_PassHistory, Value: NewIntVal($3)}
  }
| PASSWORD REUSE INTERVAL DEFAULT
  {
    $$ = PassLockItem{PassLockItemType: PassLockItemType_PassReuseInterval, Value: nil}
  }
| PASSWORD REUSE INTERVAL INTEGRAL DAY
  {
    $$ = PassLockItem{PassLockItemType: PassLockItemType_PassReuseInterval, Value: NewIntVal($4)}
  }
| PASSWORD REQUIRE CURRENT DEFAULT
  {
    $$ = PassLockItem{PassLockItemType: PassLockItemType_PassReqCurrentDefault, Value: nil}
  }
| PASSWORD REQUIRE CURRENT OPTIONAL
  {
    $$ = PassLockItem{PassLockItemType: PassLockItemType_PassReqCurrentOptional, Value: nil}
  }
| FAILED_LOGIN_ATTEMPTS INTEGRAL
  {
    $$ = PassLockItem{PassLockItemType: PassLockItemType_PassFailedLogins, Value: NewIntVal($2)}
  }
| PASSWORD_LOCK_TIME INTEGRAL
  {
    $$ = PassLockItem{PassLockItemType: PassLockItemType_PassLockTime, Value: NewIntVal($2)}
  }
| PASSWORD_LOCK_TIME UNBOUNDED
  {
    $$ = PassLockItem{PassLockItemType: PassLockItemType_PassLockTime, Value: nil}
  }
| ACCOUNT LOCK
  {
    $$ = PassLockItem{PassLockItemType: PassLockItemType_AccountLock, Value: nil}
  }
| ACCOUNT UNLOCK
  {
    $$ = PassLockItem{PassLockItemType: PassLockItemType_AccountUnlock, Value: nil}
  }

user_comment_attribute:
  {
    $$ = ""
  }
| COMMENT_KEYWORD STRING
  {
    comment := string($2)
    $$ = `{"comment": "`+escapeDoubleQuotes(comment)+`"}`
  }
| ATTRIBUTE STRING
  {
    $$ = string($2)
  }

grant_statement:
  GRANT ALL ON grant_object_type grant_privilege_level TO account_name_list with_grant_opt grant_assumption
  {
    allPriv := []Privilege{Privilege{Type: PrivilegeType_All, Columns: nil}}
    $$ = &GrantPrivilege{Privileges: allPriv, ObjectType: $4, PrivilegeLevel: $5, To: $7, WithGrantOption: $8, As: $9}
  }
| GRANT grant_privilege_list ON grant_object_type grant_privilege_level TO account_name_list with_grant_opt grant_assumption
  {
    $$ = &GrantPrivilege{Privileges: $2, ObjectType: $4, PrivilegeLevel: $5, To: $7, WithGrantOption: $8, As: $9}
  }
| GRANT role_name_list TO account_name_list with_admin_opt
  {
    $$ = &GrantRole{Roles: $2, To: $4, WithAdminOption: $5}
  }
| GRANT PROXY ON account_name TO account_name_list with_grant_opt
  {
    $$ = &GrantProxy{On: $4, To: $6, WithGrantOption: $7}
  }

revoke_statement:
  REVOKE ALL ON grant_object_type grant_privilege_level FROM account_name_list
  {
    allPriv := []Privilege{Privilege{Type: PrivilegeType_All, Columns: nil}}
    $$ = &RevokePrivilege{Privileges: allPriv, ObjectType: $4, PrivilegeLevel: $5, From: $7}
  }
| REVOKE grant_privilege_list ON grant_object_type grant_privilege_level FROM account_name_list
  {
    $$ = &RevokePrivilege{Privileges: $2, ObjectType: $4, PrivilegeLevel: $5, From: $7}
  }
| REVOKE ALL ',' GRANT OPTION FROM account_name_list
  {
    $$ = &RevokeAllPrivileges{From: $7}
  }
| REVOKE ALL PRIVILEGES ',' GRANT OPTION FROM account_name_list
  {
    $$ = &RevokeAllPrivileges{From: $8}
  }
| REVOKE role_name_list FROM account_name_list
  {
    $$ = &RevokeRole{Roles: $2, From: $4}
  }
| REVOKE PROXY ON account_name FROM account_name_list
  {
    $$ = &RevokeProxy{On: $4, From: $6}
  }

grant_privilege:
  ALTER grant_privilege_columns_opt
  {
    $$ = Privilege{Type: PrivilegeType_Alter, Columns: $2}
  }
| ALTER ROUTINE grant_privilege_columns_opt
  {
    $$ = Privilege{Type: PrivilegeType_AlterRoutine, Columns: $3}
  }
| CREATE grant_privilege_columns_opt
  {
    $$ = Privilege{Type: PrivilegeType_Create, Columns: $2}
  }
| CREATE ROLE grant_privilege_columns_opt
  {
    $$ = Privilege{Type: PrivilegeType_CreateRole, Columns: $3}
  }
| CREATE ROUTINE grant_privilege_columns_opt
  {
    $$ = Privilege{Type: PrivilegeType_CreateRoutine, Columns: $3}
  }
| CREATE TABLESPACE grant_privilege_columns_opt
  {
    $$ = Privilege{Type: PrivilegeType_CreateTablespace, Columns: $3}
  }
| CREATE TEMPORARY TABLES grant_privilege_columns_opt
  {
    $$ = Privilege{Type: PrivilegeType_CreateTemporaryTables, Columns: $4}
  }
| CREATE USER grant_privilege_columns_opt
  {
    $$ = Privilege{Type: PrivilegeType_CreateUser, Columns: $3}
  }
| CREATE VIEW grant_privilege_columns_opt
  {
    $$ = Privilege{Type: PrivilegeType_CreateView, Columns: $3}
  }
| DELETE grant_privilege_columns_opt
  {
    $$ = Privilege{Type: PrivilegeType_Delete, Columns: $2}
  }
| DROP grant_privilege_columns_opt
  {
    $$ = Privilege{Type: PrivilegeType_Drop, Columns: $2}
  }
| DROP ROLE grant_privilege_columns_opt
  {
    $$ = Privilege{Type: PrivilegeType_DropRole, Columns: $3}
  }
| EVENT grant_privilege_columns_opt
  {
    $$ = Privilege{Type: PrivilegeType_Event, Columns: $2}
  }
| EXECUTE grant_privilege_columns_opt
  {
    $$ = Privilege{Type: PrivilegeType_Execute, Columns: $2}
  }
| FILE grant_privilege_columns_opt
  {
    $$ = Privilege{Type: PrivilegeType_File, Columns: $2}
  }
| INDEX grant_privilege_columns_opt
  {
    $$ = Privilege{Type: PrivilegeType_Index, Columns: $2}
  }
| INSERT grant_privilege_columns_opt
  {
    $$ = Privilege{Type: PrivilegeType_Insert, Columns: $2}
  }
| LOCK TABLES grant_privilege_columns_opt
  {
    $$ = Privilege{Type: PrivilegeType_LockTables, Columns: $3}
  }
| PROCESS grant_privilege_columns_opt
  {
    $$ = Privilege{Type: PrivilegeType_Process, Columns: $2}
  }
| REFERENCES grant_privilege_columns_opt
  {
    $$ = Privilege{Type: PrivilegeType_References, Columns: $2}
  }
| RELOAD grant_privilege_columns_opt
  {
    $$ = Privilege{Type: PrivilegeType_Reload, Columns: $2}
  }
| REPLICATION CLIENT grant_privilege_columns_opt
  {
    $$ = Privilege{Type: PrivilegeType_ReplicationClient, Columns: $3}
  }
| REPLICATION SLAVE grant_privilege_columns_opt
  {
    $$ = Privilege{Type: PrivilegeType_ReplicationSlave, Columns: $3}
  }
| SELECT grant_privilege_columns_opt
  {
    $$ = Privilege{Type: PrivilegeType_Select, Columns: $2}
  }
| SHOW DATABASES grant_privilege_columns_opt
  {
    $$ = Privilege{Type: PrivilegeType_ShowDatabases, Columns: $3}
  }
| SHOW VIEW grant_privilege_columns_opt
  {
    $$ = Privilege{Type: PrivilegeType_ShowView, Columns: $3}
  }
| SHUTDOWN grant_privilege_columns_opt
  {
    $$ = Privilege{Type: PrivilegeType_Shutdown, Columns: $2}
  }
| SUPER grant_privilege_columns_opt
  {
    $$ = Privilege{Type: PrivilegeType_Super, Columns: $2}
  }
| TRIGGER grant_privilege_columns_opt
  {
    $$ = Privilege{Type: PrivilegeType_Trigger, Columns: $2}
  }
| UPDATE grant_privilege_columns_opt
  {
    $$ = Privilege{Type: PrivilegeType_Update, Columns: $2}
  }
| USAGE grant_privilege_columns_opt
  {
    $$ = Privilege{Type: PrivilegeType_Usage, Columns: $2}
  }

grant_privilege_list:
  grant_privilege
  {
    $$ = []Privilege{$1}
  }
| grant_privilege_list ',' grant_privilege
  {
    $$ = append($1, $3)
  }

grant_privilege_columns_opt:
  {
    $$ = nil
  }
| '(' grant_privilege_column_list ')'
  {
    $$ = $2
  }

grant_privilege_column_list:
  sql_id
  {
    $$ = []string{$1.String()}
  }
| grant_privilege_column_list ',' sql_id
  {
    $$ = append($1, $3.String())
  }

grant_object_type:
  {
    $$ = GrantObjectType_Any
  }
| TABLE
  {
    $$ = GrantObjectType_Table
  }
| FUNCTION
  {
    $$ = GrantObjectType_Function
  }
| PROCEDURE
  {
    $$ = GrantObjectType_Procedure
  }

grant_privilege_level:
  '*'
  {
    $$ = PrivilegeLevel{Database: "", TableRoutine: "*"}
  }
| '*' '.' '*'
  {
    $$ = PrivilegeLevel{Database: "*", TableRoutine: "*"}
  }
| sql_id
  {
    $$ = PrivilegeLevel{Database: "", TableRoutine: $1.String()}
  }
| sql_id '.' '*'
  {
    $$ = PrivilegeLevel{Database: $1.String(), TableRoutine: "*"}
  }
| sql_id '.' sql_id
  {
    $$ = PrivilegeLevel{Database: $1.String(), TableRoutine: $3.String()}
  }

grant_assumption:
  {
    $$ = nil
  }
| AS account_name
  {
    $$ = &GrantUserAssumption{Type: GrantUserAssumptionType_Default, User: $2, Roles: nil}
  }
| AS account_name WITH ROLE DEFAULT
  {
    $$ = &GrantUserAssumption{Type: GrantUserAssumptionType_Default, User: $2, Roles: nil}
  }
| AS account_name WITH ROLE NONE
  {
    $$ = &GrantUserAssumption{Type: GrantUserAssumptionType_None, User: $2, Roles: nil}
  }
| AS account_name WITH ROLE ALL
  {
    $$ = &GrantUserAssumption{Type: GrantUserAssumptionType_All, User: $2, Roles: nil}
  }
| AS account_name WITH ROLE ALL EXCEPT role_name_list
  {
    $$ = &GrantUserAssumption{Type: GrantUserAssumptionType_AllExcept, User: $2, Roles: $7}
  }
| AS account_name WITH ROLE role_name_list
  {
    $$ = &GrantUserAssumption{Type: GrantUserAssumptionType_Roles, User: $2, Roles: $5}
  }

with_grant_opt:
  {
    $$ = false
  }
| WITH GRANT OPTION
  {
    $$ = true
  }

with_admin_opt:
  {
    $$ = false
  }
| WITH ADMIN OPTION
  {
    $$ = true
  }

// TODO: Implement IGNORE, REPLACE, VALUES, and TABLE
create_query_expression:
  base_select_no_cte order_by_opt limit_opt lock_opt
  {
    $1.SetOrderBy($2)
    $1.SetLimit($3)
    $1.SetLock($4)
    $$ = $1
  }

proc_param_list_opt:
  {
    $$ = nil
  }
| proc_param_list
  {
    $$ = $1
  }

proc_param_list:
  proc_param
  {
    $$ = []ProcedureParam{$1}
  }
| proc_param_list ',' proc_param
  {
    $$ = append($$, $3)
  }

proc_param:
  ID column_type
  {
    $$ = ProcedureParam{Direction: ProcedureParamDirection_In, Name: string($1), Type: $2}
  }
| IN ID column_type
  {
    $$ = ProcedureParam{Direction: ProcedureParamDirection_In, Name: string($2), Type: $3}
  }
| INOUT ID column_type
  {
    $$ = ProcedureParam{Direction: ProcedureParamDirection_Inout, Name: string($2), Type: $3}
  }
| OUT ID column_type
  {
    $$ = ProcedureParam{Direction: ProcedureParamDirection_Out, Name: string($2), Type: $3}
  }

characteristic_list_opt:
  {
    $$ = nil
  }
| characteristic_list
  {
    $$ = $1
  }

characteristic_list:
  characteristic
  {
    $$ = []Characteristic{$1}
  }
| characteristic_list characteristic
  {
    $$ = append($$, $2)
  }

characteristic:
  COMMENT_KEYWORD STRING
  {
    $$ = Characteristic{Type: CharacteristicValue_Comment, Comment: string($2)}
  }
| LANGUAGE SQL
  {
    $$ = Characteristic{Type: CharacteristicValue_LanguageSql}
  }
| NOT DETERMINISTIC
  {
    $$ = Characteristic{Type: CharacteristicValue_NotDeterministic}
  }
| DETERMINISTIC
  {
    $$ = Characteristic{Type: CharacteristicValue_Deterministic}
  }
| CONTAINS SQL
  {
    $$ = Characteristic{Type: CharacteristicValue_ContainsSql}
  }
| NO SQL
  {
    $$ = Characteristic{Type: CharacteristicValue_NoSql}
  }
| READS SQL DATA
  {
    $$ = Characteristic{Type: CharacteristicValue_ReadsSqlData}
  }
| MODIFIES SQL DATA
  {
    $$ = Characteristic{Type: CharacteristicValue_ModifiesSqlData}
  }
| SQL SECURITY DEFINER
  {
    $$ = Characteristic{Type: CharacteristicValue_SqlSecurityDefiner}
  }
| SQL SECURITY INVOKER
  {
    $$ = Characteristic{Type: CharacteristicValue_SqlSecurityInvoker}
  }

begin_end_block:
  BEGIN statement_list ';' END
  {
    $$ = &BeginEndBlock{Statements: $2}
  }

definer_opt:
  {
    $$ = ""
  }
| DEFINER '=' ID
  {
    $$ = string($3)
  }

account_name_str:
  STRING
  {
    $$ = string($1)
  }
| ID
  {
    $$ = string($1)
  }
| non_reserved_keyword
  {
    $$ = string($1)
  }

account_name:
  account_name_str '@' account_name_str
  {
    anyHost := false
    if $3 == "%" {
      anyHost = true
    }
    $$ = AccountName{Name: $1, Host: $3, AnyHost: anyHost}
  }
| account_name_str '@'
  {
    $$ = AccountName{Name: $1, Host: "", AnyHost: false}
  }
| account_name_str
  {
    $$ = AccountName{Name: $1, Host: "", AnyHost: true}
  }

account_name_list:
  account_name
  {
    $$ = []AccountName{$1}
  }
| account_name_list ',' account_name
  {
    $$ = append($1, $3)
  }

role_name:
  account_name_str '@' account_name_str
  {
    if len($1) == 0 {
      yylex.Error("the anonymous user is not a valid role name")
      return 1
    }
    $$ = AccountName{Name: $1, Host: $3, AnyHost: false}
  }
| account_name_str '@'
  {
    if len($1) == 0 {
      yylex.Error("the anonymous user is not a valid role name")
      return 1
    }
    $$ = AccountName{Name: $1, Host: "", AnyHost: false}
  }
| account_name_str
  {
    if len($1) == 0 {
      yylex.Error("the anonymous user is not a valid role name")
      return 1
    }
    $$ = AccountName{Name: $1, Host: "", AnyHost: true}
  }

role_name_list:
  role_name
  {
    $$ = []AccountName{$1}
  }
| role_name_list ',' role_name
  {
    $$ = append($1, $3)
  }

account_with_auth:
  account_name
  {
    $$ = AccountWithAuth{AccountName: $1}
  }
| account_name authentication
  {
    $$ = AccountWithAuth{AccountName: $1, Auth1: $2}
  }
| account_name authentication INITIAL AUTHENTICATION authentication_initial
  {
    $$ = AccountWithAuth{AccountName: $1, Auth1: $2, AuthInitial: $5}
  }
| account_name authentication AND authentication
  {
    $$ = AccountWithAuth{AccountName: $1, Auth1: $2, Auth2: $4}
  }
| account_name authentication AND authentication AND authentication
  {
    $$ = AccountWithAuth{AccountName: $1, Auth1: $2, Auth2: $4, Auth3: $6}
  }

authentication:
  IDENTIFIED BY RANDOM PASSWORD
  {
    $$ = &Authentication{RandomPassword: true}
  }
| IDENTIFIED BY STRING
  {
    $$ = &Authentication{Password: string($3)}
  }
| IDENTIFIED WITH ID
  {
    $$ = &Authentication{Plugin: string($3)}
  }
| IDENTIFIED WITH ID BY RANDOM PASSWORD
  {
    $$ = &Authentication{Plugin: string($3), RandomPassword: true}
  }
| IDENTIFIED WITH ID BY STRING
  {
    $$ = &Authentication{Plugin: string($3), Password: string($5)}
  }
| IDENTIFIED WITH ID AS STRING
  {
    $$ = &Authentication{Plugin: string($3), Identity: string($5)}
  }

authentication_initial:
  IDENTIFIED BY RANDOM PASSWORD
  {
    $$ = &Authentication{RandomPassword: true}
  }
| IDENTIFIED BY STRING
  {
    $$ = &Authentication{Password: string($3)}
  }
| IDENTIFIED WITH ID AS STRING
  {
    $$ = &Authentication{Plugin: string($3), Identity: string($5)}
  }

account_with_auth_list:
  account_with_auth
  {
    $$ = []AccountWithAuth{$1}
  }
| account_with_auth_list ',' account_with_auth
  {
    $$ = append($1, $3)
  }

trigger_time:
  BEFORE
  {
    $$ = BeforeStr
  }
| AFTER
  {
    $$ = AfterStr
  }

trigger_event:
  INSERT
  {
    $$ = InsertStr
  }
| UPDATE
  {
    $$ = UpdateStr
  }
| DELETE
  {
    $$ = DeleteStr
  }

trigger_order_opt:
  {
    $$ = nil
  }
| FOLLOWS ID
  {
    $$ = &TriggerOrder{PrecedesOrFollows: FollowsStr, OtherTriggerName: string($2)}
  }
| PRECEDES ID
  {
    $$ = &TriggerOrder{PrecedesOrFollows: PrecedesStr, OtherTriggerName: string($2)}
  }

trigger_body:
  trigger_begin_end_block
  {
    $$ = $1
  }
| set_statement
| insert_statement
| update_statement
| delete_statement

trigger_begin_end_block:
  BEGIN statement_list ';' END
  {
    $$ = &BeginEndBlock{Statements: $2}
  }

case_statement:
  CASE expression case_statement_case_list END CASE
  {
    $$ = &CaseStatement{Expr: $2, Cases: $3}
  }
| CASE expression case_statement_case_list ELSE statement_list ';' END CASE
  {
    $$ = &CaseStatement{Expr: $2, Cases: $3, Else: $5}
  }

case_statement_case_list:
  case_statement_case
  {
    $$ = []CaseStatementCase{$1}
  }
| case_statement_case_list case_statement_case
  {
    $$ = append($$, $2)
  }

case_statement_case:
  WHEN expression THEN statement_list ';'
  {
    $$ = CaseStatementCase{Case: $2, Statements: $4}
  }

if_statement:
  IF expression THEN statement_list ';' END IF
  {
    conds := []IfStatementCondition{IfStatementCondition{Expr: $2, Statements: $4}}
    $$ = &IfStatement{Conditions: conds}
  }
| IF expression THEN statement_list ';' ELSE statement_list ';' END IF
  {
    conds := []IfStatementCondition{IfStatementCondition{Expr: $2, Statements: $4}}
    $$ = &IfStatement{Conditions: conds, Else: $7}
  }
| IF expression THEN statement_list ';' elseif_list END IF
  {
    conds := $6
    conds = append([]IfStatementCondition{IfStatementCondition{Expr: $2, Statements: $4}}, conds...)
    $$ = &IfStatement{Conditions: conds}
  }
| IF expression THEN statement_list ';' elseif_list ELSE statement_list ';' END IF
  {
    conds := $6
    conds = append([]IfStatementCondition{IfStatementCondition{Expr: $2, Statements: $4}}, conds...)
    $$ = &IfStatement{Conditions: conds, Else: $8}
  }

elseif_list:
  elseif_list_item
  {
    $$ = []IfStatementCondition{$1}
  }
| elseif_list elseif_list_item
  {
    $$ = append($$, $2)
  }

elseif_list_item:
  ELSEIF expression THEN statement_list ';'
  {
    $$ = IfStatementCondition{Expr: $2, Statements: $4}
  }

declare_statement:
  DECLARE ID CONDITION FOR signal_condition_value
  {
    $$ = &Declare{Condition: &DeclareCondition{Name: string($2), SqlStateValue: string($5)}}
  }
| DECLARE ID CONDITION FOR INTEGRAL
  {
    $$ = &Declare{Condition: &DeclareCondition{Name: string($2), MysqlErrorCode: NewIntVal($5)}}
  }
| DECLARE ID CURSOR FOR select_statement
  {
    $$ = &Declare{Cursor: &DeclareCursor{Name: string($2), SelectStmt: $5}}
  }
| DECLARE declare_handler_action HANDLER FOR declare_handler_condition_list statement_list_statement
  {
    $$ = &Declare{Handler: &DeclareHandler{Action: $2, ConditionValues: $5, Statement: $6}}
  }
| DECLARE reserved_sql_id_list column_type
  {
    $$ = &Declare{Variables: &DeclareVariables{Names: $2, VarType: $3}}
  }
| DECLARE reserved_sql_id_list column_type DEFAULT value_expression
  {
    $3.Default = $5
    $$ = &Declare{Variables: &DeclareVariables{Names: $2, VarType: $3}}
  }

declare_handler_action:
  CONTINUE
  {
    $$ = DeclareHandlerAction_Continue
  }
| EXIT
  {
    $$ = DeclareHandlerAction_Exit
  }
| UNDO
  {
    $$ = DeclareHandlerAction_Undo
  }

declare_handler_condition_list:
  declare_handler_condition
  {
    $$ = []DeclareHandlerCondition{$1}
  }
| declare_handler_condition_list ',' declare_handler_condition
  {
    $$ = append($$, $3)
  }

declare_handler_condition:
  INTEGRAL
  {
    $$ = DeclareHandlerCondition{ValueType: DeclareHandlerCondition_MysqlErrorCode, MysqlErrorCode: NewIntVal($1)}
  }
| signal_condition_value
  {
    $$ = DeclareHandlerCondition{ValueType: DeclareHandlerCondition_SqlState, String: string($1)}
  }
| SQLWARNING
  {
    $$ = DeclareHandlerCondition{ValueType: DeclareHandlerCondition_SqlWarning}
  }
| NOT FOUND
  {
    $$ = DeclareHandlerCondition{ValueType: DeclareHandlerCondition_NotFound}
  }
| SQLEXCEPTION
  {
    $$ = DeclareHandlerCondition{ValueType: DeclareHandlerCondition_SqlException}
  }
| ID
  {
    $$ = DeclareHandlerCondition{ValueType: DeclareHandlerCondition_ConditionName, String: string($1)}
  }

signal_statement:
  SIGNAL signal_condition_value
  {
    $$ = &Signal{SqlStateValue: string($2)}
  }
| SIGNAL signal_condition_value SET signal_information_item_list
  {
    $$ = &Signal{SqlStateValue: string($2), Info: $4}
  }
| SIGNAL ID
  {
    $$ = &Signal{ConditionName: string($2)}
  }
| SIGNAL ID SET signal_information_item_list
  {
    $$ = &Signal{ConditionName: string($2), Info: $4}
  }

signal_condition_value:
  SQLSTATE STRING
  {
    $$ = $2
  }
| SQLSTATE VALUE STRING
  {
    $$ = $3
  }

signal_information_item_list:
  signal_information_item
  {
    $$ = []SignalInfo{$1}
  }
| signal_information_item_list ',' signal_information_item
  {
    $$ = append($$, $3)
  }

signal_information_item:
  signal_information_name '=' value
  {
    $$ = SignalInfo{ConditionItemName: $1, Value: $3.(*SQLVal)}
  }

signal_information_name:
  CLASS_ORIGIN
  {
    $$ = SignalConditionItemName_ClassOrigin
  }
| SUBCLASS_ORIGIN
  {
    $$ = SignalConditionItemName_SubclassOrigin
  }
| MESSAGE_TEXT
  {
    $$ = SignalConditionItemName_MessageText
  }
| MYSQL_ERRNO
  {
    $$ = SignalConditionItemName_MysqlErrno
  }
| CONSTRAINT_CATALOG
  {
    $$ = SignalConditionItemName_ConstraintCatalog
  }
| CONSTRAINT_SCHEMA
  {
    $$ = SignalConditionItemName_ConstraintSchema
  }
| CONSTRAINT_NAME
  {
    $$ = SignalConditionItemName_ConstraintName
  }
| CATALOG_NAME
  {
    $$ = SignalConditionItemName_CatalogName
  }
| SCHEMA_NAME
  {
    $$ = SignalConditionItemName_SchemaName
  }
| TABLE_NAME
  {
    $$ = SignalConditionItemName_TableName
  }
| COLUMN_NAME
  {
    $$ = SignalConditionItemName_ColumnName
  }
| CURSOR_NAME
  {
    $$ = SignalConditionItemName_CursorName
  }

resignal_statement:
  RESIGNAL
  {
    $$ = &Resignal{}
  }
| RESIGNAL signal_condition_value
  {
    $$ = &Resignal{Signal{SqlStateValue: string($2)}}
  }
| RESIGNAL signal_condition_value SET signal_information_item_list
  {
    $$ = &Resignal{Signal{SqlStateValue: string($2), Info: $4}}
  }
| RESIGNAL SET signal_information_item_list
  {
    $$ = &Resignal{Signal{Info: $3}}
  }
| RESIGNAL ID
  {
    $$ = &Resignal{Signal{ConditionName: string($2)}}
  }
| RESIGNAL ID SET signal_information_item_list
  {
    $$ = &Resignal{Signal{ConditionName: string($2), Info: $4}}
  }

call_statement:
  CALL ID call_param_list_opt
  {
    $$ = &Call{FuncName: string($2), Params: $3}
  }

call_param_list_opt:
  {
    $$ = nil
  }
| '(' ')'
  {
    $$ = nil
  }
| '(' expression_list ')'
  {
    $$ = $2
  }

statement_list:
  statement_list_statement
  {
    $$ = Statements{$1}
  }
| statement_list ';' statement_list_statement
  {
    $$ = append($$, $3)
  }

statement_list_statement:
  select_statement
  {
    $$ = $1
  }
| insert_statement
| update_statement
| delete_statement
| set_statement
| create_statement
| alter_statement
| rename_statement
| drop_statement
| case_statement
| if_statement
| truncate_statement
| analyze_statement
| show_statement
| start_transaction_statement
| commit_statement
| rollback_statement
| explain_statement
| describe_statement
| declare_statement
| signal_statement
| resignal_statement
| call_statement
| savepoint_statement
| rollback_savepoint_statement
| release_savepoint_statement
| grant_statement
| revoke_statement
| begin_end_block
| flush_statement

create_table_prefix:
  CREATE temp_opt TABLE not_exists_opt table_name
  {
    var ne bool
    if $4 != 0 {
      ne = true
    }

    var neTemp bool
    if $2 != 0 {
      neTemp = true
    }

    $$ = &DDL{Action: CreateStr, Table: $5, IfNotExists: ne, Temporary: neTemp}
  }

table_spec:
  '(' table_column_list ')' table_option_list
  {
    $$ = $2
    $$.Options = $4
  }

table_column_list:
  column_definition_for_create
  {
    $$ = &TableSpec{}
    $$.AddColumn($1)
  }
| check_constraint_definition
  {
    $$ = &TableSpec{}
    $$.AddConstraint($1)
  }
| column_definition_for_create check_constraint_definition
  {
    $$ = &TableSpec{}
    $$.AddColumn($1)
    $$.AddConstraint($2)
  }
| table_column_list ',' column_definition_for_create
  {
    $$.AddColumn($3)
  }
| table_column_list ',' column_definition_for_create check_constraint_definition
  {
    $$.AddColumn($3)
    $$.AddConstraint($4)
  }
| table_column_list ',' index_definition
  {
    $$.AddIndex($3)
  }
| table_column_list ',' constraint_definition
  {
    $$.AddConstraint($3)
  }
| table_column_list ',' check_constraint_definition
  {
    $$.AddConstraint($3)
  }

column_definition:
  ID column_type column_type_options
  {
    if err := $2.merge($3); err != nil {
      yylex.Error(err.Error())
      return 1
    }
    $$ = &ColumnDefinition{Name: NewColIdent(string($1)), Type: $2}
  }
| column_name_safe_reserved_keyword column_type column_type_options
  {
    if err := $2.merge($3); err != nil {
      yylex.Error(err.Error())
      return 1
    }
    $$ = &ColumnDefinition{Name: NewColIdent(string($1)), Type: $2}
  }

column_definition_for_create:
  reserved_sql_id column_type column_type_options
  {
    if err := $2.merge($3); err != nil {
      yylex.Error(err.Error())
      return 1
    }
    $$ = &ColumnDefinition{Name: $1, Type: $2}
  }

column_type_options:
  {
    $$ = ColumnType{}
  }
| column_type_options NULL
  {
    opt := ColumnType{Null: BoolVal(true), NotNull: BoolVal(false), sawnull: true}
    if err := $1.merge(opt); err != nil {
    	yylex.Error(err.Error())
    	return 1
    }
    $$ = $1
  }
| column_type_options NOT NULL
  {
    opt := ColumnType{Null: BoolVal(false), NotNull: BoolVal(true), sawnull: true}
    if err := $1.merge(opt); err != nil {
    	yylex.Error(err.Error())
    	return 1
    }
    $$ = $1
  }
| column_type_options column_default
  {
    opt := ColumnType{Default: $2}
    if err := $1.merge(opt); err != nil {
    	yylex.Error(err.Error())
    	return 1
    }
    $$ = $1
  }
| column_type_options on_update
  {
    opt := ColumnType{OnUpdate: $2}
    if err := $1.merge(opt); err != nil {
    	yylex.Error(err.Error())
    	return 1
    }
    $$ = $1
  }
| column_type_options auto_increment
  {
    opt := ColumnType{Autoincrement: $2, sawai: true}
    if err := $1.merge(opt); err != nil {
    	yylex.Error(err.Error())
    	return 1
    }
    $$ = $1
  }
| column_type_options column_key
  {
    opt := ColumnType{KeyOpt: $2}
    if err := $1.merge(opt); err != nil {
    	yylex.Error(err.Error())
    	return 1
    }
    $$ = $1
  }
| column_type_options column_comment
  {
    opt := ColumnType{Comment: $2}
    if err := $1.merge(opt); err != nil {
    	yylex.Error(err.Error())
    	return 1
    }
    $$ = $1
  }

column_type:
  numeric_type unsigned_opt zero_fill_opt
  {
    $$ = $1
    $$.Unsigned = $2
    $$.Zerofill = $3
  }
| char_type
| time_type
| spatial_type

numeric_type:
  int_type length_opt
  {
    $$ = $1
    $$.Length = $2
  }
| decimal_type
  {
    $$ = $1
  }

int_type:
  BIT
  {
    $$ = ColumnType{Type: string($1)}
  }
| BOOL
  {
    $$ = ColumnType{Type: string($1)}
  }
| BOOLEAN
  {
    $$ = ColumnType{Type: string($1)}
  }
| TINYINT
  {
    $$ = ColumnType{Type: string($1)}
  }
| SMALLINT
  {
    $$ = ColumnType{Type: string($1)}
  }
| MEDIUMINT
  {
    $$ = ColumnType{Type: string($1)}
  }
| INT
  {
    $$ = ColumnType{Type: string($1)}
  }
| INTEGER
  {
    $$ = ColumnType{Type: string($1)}
  }
| BIGINT
  {
    $$ = ColumnType{Type: string($1)}
  }
| SERIAL
  {
    $$ = ColumnType{Type: "bigint", Unsigned: true, NotNull: true, Autoincrement: true, KeyOpt: colKeyUnique}
  }

decimal_type:
REAL float_length_opt
  {
    $$ = ColumnType{Type: string($1)}
    $$.Length = $2.Length
    $$.Scale = $2.Scale
  }
| DOUBLE float_length_opt
  {
    $$ = ColumnType{Type: string($1)}
    $$.Length = $2.Length
    $$.Scale = $2.Scale
  }
| DOUBLE PRECISION float_length_opt
  {
    $$ = ColumnType{Type: string($1) + " " + string($2)}
    $$.Length = $3.Length
    $$.Scale = $3.Scale
  }
| FLOAT_TYPE decimal_length_opt
  {
    $$ = ColumnType{Type: string($1)}
    $$.Length = $2.Length
    $$.Scale = $2.Scale
  }
| DECIMAL decimal_length_opt
  {
    $$ = ColumnType{Type: string($1)}
    $$.Length = $2.Length
    $$.Scale = $2.Scale
  }
| NUMERIC decimal_length_opt
  {
    $$ = ColumnType{Type: string($1)}
    $$.Length = $2.Length
    $$.Scale = $2.Scale
  }
| DEC decimal_length_opt
  {
    $$ = ColumnType{Type: string($1)}
    $$.Length = $2.Length
    $$.Scale = $2.Scale
  }
| FIXED decimal_length_opt
  {
    $$ = ColumnType{Type: string($1)}
    $$.Length = $2.Length
    $$.Scale = $2.Scale
  }

time_type:
  DATE
  {
    $$ = ColumnType{Type: string($1)}
  }
| TIME length_opt
  {
    $$ = ColumnType{Type: string($1), Length: $2}
  }
| TIMESTAMP length_opt
  {
    $$ = ColumnType{Type: string($1), Length: $2}
  }
| DATETIME length_opt
  {
    $$ = ColumnType{Type: string($1), Length: $2}
  }
| YEAR
  {
    $$ = ColumnType{Type: string($1)}
  }

char_type:
  CHAR length_opt charset_opt collate_opt
  {
    $$ = ColumnType{Type: string($1), Length: $2, Charset: $3, Collate: $4}
  }
| CHARACTER length_opt charset_opt collate_opt
  {
    $$ = ColumnType{Type: string($1), Length: $2, Charset: $3, Collate: $4}
  }
| NATIONAL CHAR length_opt
  {
    $$ = ColumnType{Type: string($1) + " " + string($2), Length: $3}
  }
| NATIONAL CHARACTER length_opt
  {
    $$ = ColumnType{Type: string($1) + " " + string($2), Length: $3}
  }
| NCHAR length_opt
  {
    $$ = ColumnType{Type: string($1), Length: $2}
  }
| VARCHAR length_opt charset_opt collate_opt
  {
    $$ = ColumnType{Type: string($1), Length: $2, Charset: $3, Collate: $4}
  }
| CHARACTER VARYING length_opt charset_opt collate_opt
  {
    $$ = ColumnType{Type: string($1) + " " + string($2), Length: $3, Charset: $4, Collate: $5}
  }
| NVARCHAR length_opt
  {
    $$ = ColumnType{Type: string($1), Length: $2}
  }
| NATIONAL VARCHAR length_opt
  {
    $$ = ColumnType{Type: string($1) + " " + string($2), Length: $3}
  }
| NATIONAL CHARACTER VARYING length_opt
  {
    $$ = ColumnType{Type: string($1) + " " + string($2) + " " + string($3), Length: $4}
  }
| BINARY length_opt
  {
    $$ = ColumnType{Type: string($1), Length: $2}
  }
| VARBINARY length_opt
  {
    $$ = ColumnType{Type: string($1), Length: $2}
  }
| TEXT charset_opt collate_opt
  {
    $$ = ColumnType{Type: string($1), Charset: $2, Collate: $3}
  }
| TINYTEXT charset_opt collate_opt
  {
    $$ = ColumnType{Type: string($1), Charset: $2, Collate: $3}
  }
| MEDIUMTEXT charset_opt collate_opt
  {
    $$ = ColumnType{Type: string($1), Charset: $2, Collate: $3}
  }
| LONGTEXT charset_opt collate_opt
  {
    $$ = ColumnType{Type: string($1), Charset: $2, Collate: $3}
  }
| LONG charset_opt collate_opt
  {
    $$ = ColumnType{Type: string($1), Charset: $2, Collate: $3}
  }
| LONG VARCHAR charset_opt collate_opt
  {
    $$ = ColumnType{Type: string($1) + " " + string($2), Charset: $3, Collate: $4}
  }
| BLOB
  {
    $$ = ColumnType{Type: string($1)}
  }
| TINYBLOB
  {
    $$ = ColumnType{Type: string($1)}
  }
| MEDIUMBLOB
  {
    $$ = ColumnType{Type: string($1)}
  }
| LONGBLOB
  {
    $$ = ColumnType{Type: string($1)}
  }
| JSON
  {
    $$ = ColumnType{Type: string($1)}
  }
| ENUM '(' enum_values ')' charset_opt collate_opt
  {
    $$ = ColumnType{Type: string($1), EnumValues: $3, Charset: $5, Collate: $6}
  }
// need set_values / SetValues ?
| SET '(' enum_values ')' charset_opt collate_opt
  {
    $$ = ColumnType{Type: string($1), EnumValues: $3, Charset: $5, Collate: $6}
  }

spatial_type:
  GEOMETRY
  {
    $$ = ColumnType{Type: string($1)}
  }
| POINT
  {
    $$ = ColumnType{Type: string($1)}
  }
| LINESTRING
  {
    $$ = ColumnType{Type: string($1)}
  }
| POLYGON
  {
    $$ = ColumnType{Type: string($1)}
  }
| GEOMETRYCOLLECTION
  {
    $$ = ColumnType{Type: string($1)}
  }
| MULTIPOINT
  {
    $$ = ColumnType{Type: string($1)}
  }
| MULTILINESTRING
  {
    $$ = ColumnType{Type: string($1)}
  }
| MULTIPOLYGON
  {
    $$ = ColumnType{Type: string($1)}
  }

enum_values:
  STRING
  {
    $$ = make([]string, 0, 4)
    $$ = append($$, string($1))
  }
| enum_values ',' STRING
  {
    $$ = append($1, string($3))
  }

length_opt:
  {
    $$ = nil
  }
| '(' INTEGRAL ')'
  {
    $$ = NewIntVal($2)
  }

float_length_opt:
  {
    $$ = LengthScaleOption{}
  }
| '(' INTEGRAL ',' INTEGRAL ')'
  {
    $$ = LengthScaleOption{
        Length: NewIntVal($2),
        Scale: NewIntVal($4),
    }
  }

decimal_length_opt:
  {
    $$ = LengthScaleOption{}
  }
| '(' INTEGRAL ')'
  {
    $$ = LengthScaleOption{
        Length: NewIntVal($2),
    }
  }
| '(' INTEGRAL ',' INTEGRAL ')'
  {
    $$ = LengthScaleOption{
        Length: NewIntVal($2),
        Scale: NewIntVal($4),
    }
  }

unsigned_opt:
  {
    $$ = BoolVal(false)
  }
| UNSIGNED
  {
    $$ = BoolVal(true)
  }

zero_fill_opt:
  {
    $$ = BoolVal(false)
  }
| ZEROFILL
  {
    $$ = BoolVal(true)
  }

column_default:
  DEFAULT value_expression
  {
    $$ = $2
  }

on_update:
  ON UPDATE function_call_nonkeyword
  {
    $$ = $3
  }

auto_increment:
  AUTO_INCREMENT
  {
    $$ = BoolVal(true)
  }

charset_opt:
  {
    $$ = ""
  }
| CHARACTER SET ID
  {
    $$ = string($3)
  }
| CHARACTER SET BINARY
  {
    $$ = string($3)
  }

collate_opt:
  {
    $$ = ""
  }
| COLLATE ID
  {
    $$ = string($2)
  }
| COLLATE STRING
  {
    $$ = string($2)
  }

default_keyword_opt:
  {
    $$ = false
  }
| DEFAULT
  {
    $$ = true
  }

creation_option_opt:
  {
    $$ = nil
  }
| creation_option
  {
    $$ = $1
  }

creation_option:
  charset_default_opt
  {
    $$ = []*CharsetAndCollate{$1}
  }
| collate_default_opt
  {
    $$ = []*CharsetAndCollate{$1}
  }
| encryption_default_opt
  {
    $$ = []*CharsetAndCollate{$1}
  }
| creation_option collate_default_opt
  {
    $$ = append($1,$2)
  }
| creation_option charset_default_opt
  {
    $$ = append($1,$2)
  }
| creation_option encryption_default_opt
  {
    $$ = append($1,$2)
  }

charset_default_opt:
  default_keyword_opt CHARACTER SET equal_opt ID
  {
    $$ = &CharsetAndCollate{Type: string($2) + " " + string($3), Value: string($5), IsDefault: $1}
  }
| default_keyword_opt CHARACTER SET equal_opt BINARY
  {
    $$ = &CharsetAndCollate{Type: string($2) + " " + string($3), Value: string($5), IsDefault: $1}
  }
| default_keyword_opt CHARSET equal_opt ID
  {
    $$ = &CharsetAndCollate{Type: string($2), Value: string($4), IsDefault: $1}
  }
| default_keyword_opt CHARSET equal_opt BINARY
  {
    $$ = &CharsetAndCollate{Type: string($2), Value: string($4), IsDefault: $1}
  }

collate_default_opt:
  default_keyword_opt COLLATE equal_opt ID
  {
    $$ = &CharsetAndCollate{Type: string($2), Value: string($4), IsDefault: $1}
  }
| default_keyword_opt COLLATE equal_opt BINARY
  {
    $$ = &CharsetAndCollate{Type: string($2), Value: string($4), IsDefault: $1}
  }

encryption_default_opt:
  default_keyword_opt ENCRYPTION equal_opt STRING
  {
    $$ = &CharsetAndCollate{Type: string($2), Value: string($4), IsDefault: $1}
  }

column_key:
  PRIMARY KEY
  {
    $$ = colKeyPrimary
  }
| KEY
  {
    $$ = colKey
  }
| UNIQUE KEY
  {
    $$ = colKeyUniqueKey
  }
| UNIQUE
  {
    $$ = colKeyUnique
  }
| FULLTEXT KEY
  {
    $$ = colKeyFulltextKey
  }

column_comment:
  COMMENT_KEYWORD STRING
  {
    $$ = NewStrVal($2)
  }

flush_statement:
  FLUSH flush_type_opt flush_option
  {
    $$ = &Flush{Type: $2, Option: $3}
  }

flush_option:
  BINARY LOGS
  {
    $$ = &FlushOption{Name: string($1) + " " +  string($2)}
  }
| ENGINE LOGS
  {
    $$ = &FlushOption{Name: string($1) + " " +  string($2)}
  }
| ERROR LOGS
  {
    $$ = &FlushOption{Name: string($1) + " " +  string($2)}
  }
| GENERAL LOGS
  {
    $$ = &FlushOption{Name: string($1) + " " +  string($2)}
  }
| HOSTS
  {
    $$ = &FlushOption{Name: string($1)}
  }
| LOGS
  {
    $$ = &FlushOption{Name: string($1)}
  }
| PRIVILEGES
  {
    $$ = &FlushOption{Name: string($1)}
  }
| OPTIMIZER_COSTS
  {
    $$ = &FlushOption{Name: string($1)}
  }
| RELAY LOGS relay_logs_attribute
  {
    $$ = &FlushOption{Name: string($1) + " " +  string($2), Channel: $3}
  }
| SLOW LOGS
  {
    $$ = &FlushOption{Name: string($1) + " " +  string($2)}
  }
| STATUS
  {
    $$ = &FlushOption{Name: string($1)}
  }
| USER_RESOURCES
  {
    $$ = &FlushOption{Name: string($1)}
  }

relay_logs_attribute:
  { $$ = "" }
| FOR CHANNEL STRING
  { $$ = string($3) }

flush_type:
  NO_WRITE_TO_BINLOG
  { $$ = string($1) }
| LOCAL
  { $$ = string($1) }

flush_type_opt:
  { $$ = "" }
| flush_type
  { $$ = $1 }

index_definition:
  index_info '(' index_column_list ')' index_option_list
  {
    $$ = &IndexDefinition{Info: $1, Columns: $3, Options: $5}
  }
| index_info '(' index_column_list ')'
  {
    $$ = &IndexDefinition{Info: $1, Columns: $3}
  }

index_option_list_opt:
  {
    $$ = nil
  }
| index_option_list
  {
    $$ = $1
  }

index_option_list:
  index_option
  {
    $$ = []*IndexOption{$1}
  }
| index_option_list index_option
  {
    $$ = append($$, $2)
  }

index_option:
  USING ID
  {
    $$ = &IndexOption{Name: string($1), Using: string($2)}
  }
| KEY_BLOCK_SIZE equal_opt INTEGRAL
  {
    // should not be string
    $$ = &IndexOption{Name: string($1), Value: NewIntVal($3)}
  }
| COMMENT_KEYWORD STRING
  {
    $$ = &IndexOption{Name: string($1), Value: NewStrVal($2)}
  }

equal_opt:
  /* empty */
  {
    $$ = ""
  }
| '='
  {
    $$ = string($1)
  }

index_info:
  PRIMARY KEY
  {
    $$ = &IndexInfo{Type: string($1) + " " + string($2), Name: NewColIdent("PRIMARY"), Primary: true, Unique: true}
  }
| CONSTRAINT ID PRIMARY KEY
  {
    $$ = &IndexInfo{Type: string($3) + " " + string($4), Name: NewColIdent(string($2)), Primary: true, Unique: true}
  }
| SPATIAL index_or_key name_opt
  {
    $$ = &IndexInfo{Type: string($1) + " " + string($2), Name: NewColIdent($3), Spatial: true, Unique: false}
  }
| FULLTEXT index_or_key_opt name_opt
  {
    $$ = &IndexInfo{Type: string($1) + " " + string($2), Name: NewColIdent($3), Fulltext: true}
  }
| CONSTRAINT name_opt UNIQUE index_or_key_opt name_opt
  {
    var name string
    name = $2
    if name == "" {
      name = $5
    }
    $$ = &IndexInfo{Type: string($3) + " " + string($4), Name: NewColIdent(name), Unique: true}
  }
| UNIQUE index_or_key name_opt
  {
    $$ = &IndexInfo{Type: string($1) + " " + string($2), Name: NewColIdent($3), Unique: true}
  }
| UNIQUE name_opt
  {
    $$ = &IndexInfo{Type: string($1), Name: NewColIdent($2), Unique: true}
  }
| index_or_key name_opt
  {
    $$ = &IndexInfo{Type: string($1), Name: NewColIdent($2), Unique: false}
  }

indexes_or_keys:
  INDEX
  {
    $$ = string($1)
  }
| INDEXES
  {
    $$ = string($1)
  }
| KEYS
  {
    $$ = string($1)
  }

index_or_key:
  INDEX
  {
    $$ = string($1)
  }
| KEY
  {
    $$ = string($1)
  }

index_or_key_opt:
  {
    $$ = ""
  }
| index_or_key
  {
    $$ = $1
  }

name_opt:
  {
    $$ = ""
  }
| ID
  {
    $$ = string($1)
  }

index_column_list:
  index_column
  {
    $$ = []*IndexColumn{$1}
  }
| index_column_list ',' index_column
  {
    $$ = append($$, $3)
  }

index_column:
  sql_id length_opt asc_desc_opt
  {
      $$ = &IndexColumn{Column: $1, Length: $2, Order: $3}
  }
| column_name_safe_reserved_keyword length_opt asc_desc_opt
  {
      $$ = &IndexColumn{Column: NewColIdent(string($1)), Length: $2, Order: $3}
  }

constraint_definition:
  CONSTRAINT ID constraint_info
  {
    $$ = &ConstraintDefinition{Name: string($2), Details: $3}
  }
|  CONSTRAINT column_name_safe_reserved_keyword constraint_info
   {
     $$ = &ConstraintDefinition{Name: string($2), Details: $3}
   }
|  constraint_info
  {
    $$ = &ConstraintDefinition{Details: $1}
  }

constraint_info:
  FOREIGN KEY '(' column_list ')' REFERENCES table_name '(' column_list ')'
  {
    $$ = &ForeignKeyDefinition{Source: $4, ReferencedTable: $7, ReferencedColumns: $9}
  }
| FOREIGN KEY '(' column_list ')' REFERENCES table_name '(' column_list ')' fk_on_delete
  {
    $$ = &ForeignKeyDefinition{Source: $4, ReferencedTable: $7, ReferencedColumns: $9, OnDelete: $11}
  }
| FOREIGN KEY '(' column_list ')' REFERENCES table_name '(' column_list ')' fk_on_update
  {
    $$ = &ForeignKeyDefinition{Source: $4, ReferencedTable: $7, ReferencedColumns: $9, OnUpdate: $11}
  }
| FOREIGN KEY '(' column_list ')' REFERENCES table_name '(' column_list ')' fk_on_delete fk_on_update
  {
    $$ = &ForeignKeyDefinition{Source: $4, ReferencedTable: $7, ReferencedColumns: $9, OnDelete: $11, OnUpdate: $12}
  }
| FOREIGN KEY '(' column_list ')' REFERENCES table_name '(' column_list ')' fk_on_update fk_on_delete
  {
    $$ = &ForeignKeyDefinition{Source: $4, ReferencedTable: $7, ReferencedColumns: $9, OnDelete: $12, OnUpdate: $11}
  }

check_constraint_definition:
  CONSTRAINT ID check_constraint_info
  {
    $$ = &ConstraintDefinition{Name: string($2), Details: $3}
  }
| CONSTRAINT column_name_safe_reserved_keyword check_constraint_info
    {
      $$ = &ConstraintDefinition{Name: string($2), Details: $3}
    }
| CONSTRAINT check_constraint_info
  {
    $$ = &ConstraintDefinition{Details: $2}
  }
|  check_constraint_info
  {
    $$ = &ConstraintDefinition{Details: $1}
  }

check_constraint_info:
  CHECK '(' expression ')' enforced_opt
  {
    $$ = &CheckConstraintDefinition{Expr: $3, Enforced: $5}
  }

from_or_in:
  FROM
  {
    $$ = string($1)
  }
| IN
  {
    $$ = string($1)
  }

show_database_opt:
  {
    $$ = ""
  }
| FROM ID
  {
    $$ = string($2)
  }
| IN ID
  {
    $$ = string($2)
  }

fk_on_delete:
  ON DELETE fk_reference_action
  {
    $$ = $3
  }

fk_on_update:
  ON UPDATE fk_reference_action
  {
    $$ = $3
  }

fk_reference_action:
  RESTRICT
  {
    $$ = Restrict
  }
| CASCADE
  {
    $$ = Cascade
  }
| NO ACTION
  {
    $$ = NoAction
  }
| SET DEFAULT
  {
    $$ = SetDefault
  }
| SET NULL
  {
    $$ = SetNull
  }

enforced_opt:
  {
    $$ = true
  }
| ENFORCED
  {
    $$ = true
  }
| NOT ENFORCED
  {
    $$ = false
  }

table_option_list:
  {
    $$ = ""
  }
| table_option
  {
    $$ = " " + string($1)
  }
| table_option_list ',' table_option
  {
    $$ = string($1) + ", " + string($3)
  }

// rather than explicitly parsing the various keywords for table options,
// just accept any number of keywords, IDs, strings, numbers, and '='
table_option:
  table_opt_value
  {
    $$ = $1
  }
| table_option table_opt_value
  {
    $$ = $1 + " " + $2
  }
| table_option '=' table_opt_value
  {
    $$ = $1 + "=" + $3
  }

table_opt_value:
  reserved_sql_id
  {
    $$ = $1.String()
  }
| STRING
  {
    $$ = "'" + string($1) + "'"
  }
| INTEGRAL
  {
    $$ = string($1)
  }

constraint_symbol_opt:
  {
    $$ = ""
  }
| CONSTRAINT ID
  {
    $$ = string($2)
  }

pk_name_opt:
  {
    $$ = string("")
  }
| CONSTRAINT ID
  {
    $$ = string($2)
  }

alter_statement:
  alter_table_statement

alter_table_statement:
  ALTER ignore_opt TABLE table_name alter_table_statement_list
  {
    for i := 0; i < len($5); i++ {
      if $5[i].Action == RenameStr {
        $5[i].FromTables = append(TableNames{$4}, $5[i].FromTables...)
      } else {
        $5[i].Table = $4
      }
    }
    $$ = &MultiAlterDDL{Table: $4, Statements: $5}
  }

alter_table_statement_list:
  alter_table_statement_part
  {
    $$ = []*DDL{$1}
  }
| alter_table_statement_list ',' alter_table_statement_part
  {
    $$ = append($$, $3)
  }

alter_table_statement_part:
  ADD column_opt '(' column_definition ')'
  {
    ddl := &DDL{Action: AlterStr, ColumnAction: AddStr, TableSpec: &TableSpec{}}
    ddl.TableSpec.AddColumn($4)
    ddl.Column = $4.Name
    $$ = ddl
  }
| ADD column_opt column_definition column_order_opt
  {
    ddl := &DDL{Action: AlterStr, ColumnAction: AddStr, TableSpec: &TableSpec{}, ColumnOrder: $4}
    ddl.TableSpec.AddColumn($3)
    ddl.Column = $3.Name
    $$ = ddl
  }
| DROP column_opt ID
  {
    $$ = &DDL{Action: AlterStr, ColumnAction: DropStr, Column: NewColIdent(string($3))}
  }
| RENAME COLUMN ID to_or_as ID
  {
    $$ = &DDL{Action: AlterStr, ColumnAction: RenameStr, Column: NewColIdent(string($3)), ToColumn: NewColIdent(string($5))}
  }
| RENAME to_opt table_name
  {
    // Change this to a rename statement
    $$ = &DDL{Action: RenameStr, ToTables: TableNames{$3}}
  }
| ADD index_or_key name_opt using_opt '(' index_column_list ')' index_option_list_opt
  {
    $$ = &DDL{Action: AlterStr, IndexSpec: &IndexSpec{Action: CreateStr, ToName: NewColIdent($3),  Using: $4, Columns: $6, Options: $8}}
  }
| ADD constraint_symbol_opt key_type index_or_key_opt name_opt using_opt '(' index_column_list ')' index_option_list_opt
  {
    $$ = &DDL{Action: AlterStr, IndexSpec: &IndexSpec{Action: CreateStr, ToName: NewColIdent($5), Type: $3, Using: $6, Columns: $8, Options: $10}}
  }
| DROP CONSTRAINT ID
  {
    $$ = &DDL{Action: AlterStr, ConstraintAction: DropStr, TableSpec: &TableSpec{Constraints:
        []*ConstraintDefinition{&ConstraintDefinition{Name: string($3)}}}}
  }
| DROP CONSTRAINT column_name_safe_reserved_keyword
  {
    $$ = &DDL{Action: AlterStr, ConstraintAction: DropStr, TableSpec: &TableSpec{Constraints:
        []*ConstraintDefinition{&ConstraintDefinition{Name: string($3)}}}}
  }
| DROP CHECK ID
  {
    $$ = &DDL{Action: AlterStr, ConstraintAction: DropStr, TableSpec: &TableSpec{Constraints:
        []*ConstraintDefinition{&ConstraintDefinition{Name: string($3), Details: &CheckConstraintDefinition{}}}}}
  }
| DROP CHECK column_name_safe_reserved_keyword
  {
    $$ = &DDL{Action: AlterStr, ConstraintAction: DropStr, TableSpec: &TableSpec{Constraints:
        []*ConstraintDefinition{&ConstraintDefinition{Name: string($3), Details: &CheckConstraintDefinition{}}}}}
  }
| DROP index_or_key sql_id
  {
    $$ = &DDL{Action: AlterStr, IndexSpec: &IndexSpec{Action: DropStr, ToName: $3}}
  }
| RENAME index_or_key sql_id TO sql_id
  {
    $$ = &DDL{Action: AlterStr, IndexSpec: &IndexSpec{Action: RenameStr, FromName: $3, ToName: $5}}
  }
| MODIFY column_opt column_definition column_order_opt
  {
    ddl := &DDL{Action: AlterStr, ColumnAction: ModifyStr, TableSpec: &TableSpec{}, ColumnOrder: $4}
    ddl.TableSpec.AddColumn($3)
    ddl.Column = $3.Name
    $$ = ddl
  }
| CHANGE column_opt ID column_definition column_order_opt
  {
    ddl := &DDL{Action: AlterStr, ColumnAction: ChangeStr, TableSpec: &TableSpec{}, Column: NewColIdent(string($3)), ColumnOrder: $5}
    ddl.TableSpec.AddColumn($4)
    $$ = ddl
  }
| partition_operation
  {
    $$ = &DDL{Action: AlterStr, PartitionSpec: $1}
  }
| ADD constraint_definition
  {
    ddl := &DDL{Action: AlterStr, ConstraintAction: AddStr, TableSpec: &TableSpec{}}
    ddl.TableSpec.AddConstraint($2)
    $$ = ddl
  }
| ADD check_constraint_definition
  {
    ddl := &DDL{Action: AlterStr, ConstraintAction: AddStr, TableSpec: &TableSpec{}}
    ddl.TableSpec.AddConstraint($2)
    $$ = ddl
  }
| DROP FOREIGN KEY ID
  {
    $$ = &DDL{Action: AlterStr, ConstraintAction: DropStr, TableSpec: &TableSpec{Constraints:
        []*ConstraintDefinition{&ConstraintDefinition{Name: string($4), Details: &ForeignKeyDefinition{}}}}}
  }
| AUTO_INCREMENT equal_opt expression
  {
    $$ = &DDL{Action: AlterStr, AutoIncSpec: &AutoIncSpec{Value: $3}}
  }
| ALTER column_opt sql_id SET DEFAULT value_expression
  {
    $$ = &DDL{Action: AlterStr, DefaultSpec: &DefaultSpec{Action: SetStr, Column: $3, Value: $6}}
  }
| ALTER column_opt sql_id DROP DEFAULT
  {
    $$ = &DDL{Action: AlterStr, DefaultSpec: &DefaultSpec{Action: DropStr, Column: $3}}
  }
| DROP PRIMARY KEY
  {
    $$ = &DDL{Action: AlterStr, IndexSpec: &IndexSpec{Action: DropStr, Type: PrimaryStr}}
  }
| ADD pk_name_opt PRIMARY KEY '(' index_column_list ')' index_option_list_opt
  {
    ddl := &DDL{Action: AlterStr, IndexSpec: &IndexSpec{Action: CreateStr}}
    ddl.IndexSpec = &IndexSpec{Action: CreateStr, Using: NewColIdent(""), ToName: NewColIdent($2), Type: PrimaryStr, Columns: $6, Options: $8}
    $$ = ddl
  }
| DISABLE KEYS
  {
    $$ = &DDL{Action: AlterStr, IndexSpec: &IndexSpec{Action: string($1)}}
  }
| ENABLE KEYS
  {
    $$ = &DDL{Action: AlterStr, IndexSpec: &IndexSpec{Action: string($1)}}
  }

column_order_opt:
  {
    $$ = nil
  }
| FIRST
  {
    $$ = &ColumnOrder{First: true}
  }
| AFTER ID
  {
    $$ = &ColumnOrder{AfterColumn: NewColIdent(string($2))}
  }

column_opt:
  { }
| COLUMN
  { }

partition_operation:
  REORGANIZE PARTITION sql_id INTO openb partition_definitions closeb
  {
    $$ = &PartitionSpec{Action: ReorganizeStr, Name: $3, Definitions: $6}
  }

partition_definitions:
  partition_definition
  {
    $$ = []*PartitionDefinition{$1}
  }
| partition_definitions ',' partition_definition
  {
    $$ = append($1, $3)
  }

partition_definition:
  PARTITION sql_id VALUES LESS THAN openb value_expression closeb
  {
    $$ = &PartitionDefinition{Name: $2, Limit: $7}
  }
| PARTITION sql_id VALUES LESS THAN openb MAXVALUE closeb
  {
    $$ = &PartitionDefinition{Name: $2, Maxvalue: true}
  }

rename_statement:
  RENAME TABLE rename_list
  {
    $$ = $3
  }
| RENAME USER rename_user_list
  {
    $$ = &RenameUser{Accounts: $3}
  }

rename_list:
  table_name TO table_name
  {
    $$ = &DDL{Action: RenameStr, FromTables: TableNames{$1}, ToTables: TableNames{$3}}
  }
| rename_list ',' table_name TO table_name
  {
    $$ = $1
    $$.FromTables = append($$.FromTables, $3)
    $$.ToTables = append($$.ToTables, $5)
  }

rename_user_list:
  account_name TO account_name
  {
    $$ = []AccountRename{{From: $1, To: $3}}
  }
| rename_user_list ',' account_name TO account_name
  {
    $$ = append($1, AccountRename{From: $3, To: $5})
  }

drop_statement:
  DROP TABLE exists_opt table_name_list drop_statement_action
  {
    var exists bool
    if $3 != 0 {
      exists = true
    }
    $$ = &DDL{Action: DropStr, FromTables: $4, IfExists: exists}
  }
| DROP INDEX sql_id ON table_name
  {
    $$ = &DDL{Action: AlterStr, Table: $5, IndexSpec: &IndexSpec{Action: DropStr, ToName: $3}}
  }
| DROP VIEW exists_opt view_name_list
  {
    var exists bool
    if $3 != 0 {
      exists = true
    }
    $$ = &DDL{Action: DropStr, FromViews: $4, IfExists: exists}
  }
| DROP DATABASE exists_opt ID
  {
    var exists bool
    if $3 != 0 {
      exists = true
    }
    $$ = &DBDDL{Action: DropStr, DBName: string($4), IfExists: exists}
  }
| DROP SCHEMA exists_opt ID
  {
    var exists bool
    if $3 != 0 {
      exists = true
    }
    $$ = &DBDDL{Action: DropStr, DBName: string($4), IfExists: exists}
  }
| DROP TRIGGER exists_opt ID
  {
    var exists bool
    if $3 != 0 {
      exists = true
    }
    $$ = &DDL{Action: DropStr, TriggerSpec: &TriggerSpec{Name: string($4)}, IfExists: exists}
  }
| DROP PROCEDURE exists_opt ID
  {
    var exists bool
    if $3 != 0 {
      exists = true
    }
    $$ = &DDL{Action: DropStr, ProcedureSpec: &ProcedureSpec{Name: string($4)}, IfExists: exists}
  }
| DROP USER exists_opt account_name_list
  {
    var exists bool
    if $3 != 0 {
      exists = true
    }
    $$ = &DropUser{IfExists: exists, AccountNames: $4}
  }
| DROP ROLE exists_opt role_name_list
  {
    var exists bool
    if $3 != 0 {
      exists = true
    }
    $$ = &DropRole{IfExists: exists, Roles: $4}
  }

drop_statement_action:
  {

  }
| RESTRICT
  {
    $$ = Restrict
  }
| CASCADE
  {
    $$ = Cascade
  }

truncate_statement:
  TRUNCATE TABLE table_name
  {
    $$ = &DDL{Action: TruncateStr, Table: $3}
  }
| TRUNCATE table_name
  {
    $$ = &DDL{Action: TruncateStr, Table: $2}
  }
analyze_statement:
  ANALYZE TABLE table_name
  {
    $$ = &DDL{Action: AlterStr, Table: $3}
  }

show_statement:
  SHOW BINARY ID /* SHOW BINARY LOGS */
  {
    $$ = &Show{Type: string($2) + " " + string($3)}
  }
/* SHOW CHARACTER SET and SHOW CHARSET are equivalent */
| SHOW CHARACTER SET like_or_where_opt
  {
    $$ = &Show{Type: CharsetStr, Filter: $4}
  }
| SHOW CHARSET like_or_where_opt
  {
    $$ = &Show{Type: string($2), Filter: $3}
  }
| SHOW CREATE DATABASE not_exists_opt ID
  {
    $$ = &Show{Type: string($2) + " " + string($3), IfNotExists: $4 == 1, Database: string($5)}
  }
| SHOW CREATE SCHEMA not_exists_opt ID
  {
    $$ = &Show{Type: string($2) + " " + string($3), IfNotExists: $4 == 1, Database: string($5)}
  }
| SHOW CREATE TABLE table_name
  {
    $$ = &Show{Type: string($2) + " " + string($3), Table: $4}
  }
| SHOW CREATE TRIGGER table_name
  {
    $$ = &Show{Type: CreateTriggerStr, Table: $4}
  }
| SHOW CREATE VIEW table_name
  {
    $$ = &Show{Type: string($2) + " " + string($3), Table: $4}
  }
| SHOW DATABASES
  {
    $$ = &Show{Type: string($2)}
  }
| SHOW SCHEMAS
  {
    $$ = &Show{Type: string($2)}
  }
| SHOW ENGINES
  {
    $$ = &Show{Type: string($2)}
  }
| SHOW indexes_or_keys from_or_in table_name show_database_opt where_expression_opt
  {
    $$ = &Show{Type: IndexStr, Table: $4, Database: $5, ShowIndexFilterOpt: $6}
  }
| SHOW PLUGINS
  {
    $$ = &Show{Type: string($2)}
  }
| SHOW PROCEDURE STATUS like_or_where_opt
  {
    $$ = &Show{Type: string($2) + " " + string($3), Filter: $4}
  }
| SHOW FUNCTION STATUS like_or_where_opt
  {
    $$ = &Show{Type: string($2) + " " + string($3), Filter: $4}
  }
| SHOW show_session_or_global STATUS like_or_where_opt
  {
    $$ = &Show{Scope: $2, Type: string($3), Filter: $4}
  }
| SHOW TABLE STATUS from_database_opt like_or_where_opt
  {
    $$ = &Show{Type: string($2) + " " + string($3), Database: $4, Filter:$5}
  }
| SHOW full_opt columns_or_fields FROM table_name from_database_opt like_or_where_opt
  {
    showTablesOpt := &ShowTablesOpt{DbName:$6, Filter:$7}
    $$ = &Show{Type: string($3), ShowTablesOpt: showTablesOpt, OnTable: $5, Full: $2}
  }
| SHOW full_opt TABLES from_database_opt as_of_opt like_or_where_opt
  {
    showTablesOpt := &ShowTablesOpt{DbName:$4, Filter:$6, AsOf:$5}
    $$ = &Show{Type: string($3), ShowTablesOpt: showTablesOpt, Full: $2}
  }
| SHOW full_opt PROCESSLIST
  {
    $$ = &Show{Type: string($3), Full: $2}
  }
| SHOW full_opt TRIGGERS from_database_opt like_or_where_opt
  {
    $$ = &Show{Type: string($3), ShowTablesOpt: &ShowTablesOpt{DbName: $4, Filter: $5}, Full: $2}
  }
| SHOW show_session_or_global VARIABLES like_or_where_opt
  {
    $$ = &Show{Scope: $2, Type: string($3), Filter: $4}
  }
| SHOW COLLATION
  {
    $$ = &Show{Type: string($2)}
  }
| SHOW COLLATION WHERE expression
  {
    // Cannot dereference $4 directly, or else the parser stackcannot be pooled. See yyParsePooled
    showCollationFilterOpt := $4
    $$ = &Show{Type: string($2), ShowCollationFilterOpt: &showCollationFilterOpt}
  }
| SHOW COLLATION naked_like
  {
    // Cannot dereference $3 directly, or else the parser stackcannot be pooled. See yyParsePooled
    cmp := $3.(*ComparisonExpr)
    cmp.Left = &ColName{Name: NewColIdent("collation")}
    var ex Expr = cmp
    $$ = &Show{Type: string($2), ShowCollationFilterOpt: &ex}
  }
| SHOW GRANTS
  {
    $$ = &ShowGrants{}
  }
| SHOW GRANTS FOR account_name
  {
    an := $4
    $$ = &ShowGrants{For: &an}
  }
| SHOW GRANTS FOR CURRENT_USER func_parens_opt
  {
    $$ = &ShowGrants{CurrentUser: true}
  }
| SHOW GRANTS FOR account_name USING role_name_list
  {
    an := $4
    $$ = &ShowGrants{For: &an, Using: $6}
  }
| SHOW PRIVILEGES
  {
    $$ = &ShowPrivileges{}
  }
| SHOW COUNT openb '*' closeb WARNINGS
  {
    $$ = &Show{Type: string($6), CountStar: true}
  }
| SHOW COUNT openb '*' closeb ERRORS
  {
    $$ = &Show{Type: string($6), CountStar: true}
  }
| SHOW WARNINGS limit_opt
  {
    $$ = &Show{Type: string($2), Limit: $3}
  }
| SHOW ERRORS limit_opt
  {
    $$ = &Show{Type: string($2), Limit: $3}
  }

naked_like:
LIKE value_expression like_escape_opt
  {
    $$ = &ComparisonExpr{Operator: LikeStr, Right: $2, Escape: $3}
  }

full_opt:
  /* empty */
  {
    $$ = false
  }
| FULL
  {
    $$ = true
  }

columns_or_fields:
  COLUMNS
  {
      $$ = string($1)
  }
| FIELDS
  {
      $$ = string($1)
  }

from_database_opt:
  /* empty */
  {
    $$ = ""
  }
| FROM table_id
  {
    $$ = $2.v
  }
| IN table_id
  {
    $$ = $2.v
  }

like_or_where_opt:
  /* empty */
  {
    $$ = nil
  }
| LIKE STRING
  {
    $$ = &ShowFilter{Like:string($2)}
  }
| WHERE expression
  {
    $$ = &ShowFilter{Filter:$2}
  }

show_session_or_global:
  /* empty */
  {
    $$ = ""
  }
| SESSION
  {
    $$ = SessionStr
  }
| GLOBAL
  {
    $$ = GlobalStr
  }

use_statement:
  USE table_id
  {
    $$ = &Use{DBName: $2}
  }
| USE
  {
    $$ = &Use{DBName:TableIdent{v:""}}
  }

begin_statement:
  BEGIN
  {
    $$ = &Begin{}
  }
| start_transaction_statement
  {
    $$ = $1
  }

start_transaction_statement:
  START TRANSACTION
  {
    $$ = &Begin{}
  }
| START TRANSACTION READ WRITE
  {
    $$ = &Begin{TransactionCharacteristic: TxReadWrite}
  }
 | START TRANSACTION READ ONLY
  {
    $$ = &Begin{TransactionCharacteristic: TxReadOnly}
  }

commit_statement:
  COMMIT
  {
    $$ = &Commit{}
  }

rollback_statement:
  ROLLBACK
  {
    $$ = &Rollback{}
  }

savepoint_statement:
  SAVEPOINT ID
  {
    $$ = &Savepoint{Identifier: string($2)}
  }

rollback_savepoint_statement:
  ROLLBACK TO ID
  {
    $$ = &RollbackSavepoint{Identifier: string($3)}
  }
| ROLLBACK WORK TO ID
  {
    $$ = &RollbackSavepoint{Identifier: string($4)}
  }
| ROLLBACK TO SAVEPOINT ID
  {
    $$ = &RollbackSavepoint{Identifier: string($4)}
  }
| ROLLBACK WORK TO SAVEPOINT ID
  {
    $$ = &RollbackSavepoint{Identifier: string($5)}
  }

release_savepoint_statement:
  RELEASE SAVEPOINT ID
  {
    $$ = &ReleaseSavepoint{Identifier: string($3)}
  }

describe:
  DESCRIBE { }
| DESC { }

explain_statement:
  explain_verb format_opt explainable_statement
  {
    $$ = &Explain{ExplainFormat: $2, Statement: $3}
  }
| explain_verb ANALYZE select_statement
  {
    $$ = &Explain{Analyze: true, ExplainFormat: TreeStr, Statement: $3}
  }

explainable_statement:
  select_statement
  {
    $$ = $1
  }
| delete_statement
| insert_statement
| update_statement

format_opt:
  {
    $$ = ""
  }
| FORMAT '=' ID
  {
    $$ = string($3)
  }

explain_verb:
  describe
| EXPLAIN

describe_statement:
  describe table_name
  // rewrite describe table as show columns from table
  {
    $$ = &Show{Type: "columns", OnTable: $2}
  }

comment_opt:
  {
    setAllowComments(yylex, true)
  }
  comment_list
  {
    $$ = $2
    setAllowComments(yylex, false)
  }

comment_list:
  {
    $$ = nil
  }
| comment_list COMMENT
  {
    $$ = append($1, $2)
  }

union_op:
  UNION
  {
    $$ = UnionStr
  }
| UNION ALL
  {
    $$ = UnionAllStr
  }
| UNION DISTINCT
  {
    $$ = UnionDistinctStr
  }

sql_calc_found_rows_opt:
  {
    $$ = 0
  }
| SQL_CALC_FOUND_ROWS
  {
    $$ = 1
  }

cache_opt:
{
  $$ = ""
}
| SQL_NO_CACHE
{
  $$ = SQLNoCacheStr
}
| SQL_CACHE
{
  $$ = SQLCacheStr
}

distinct_opt:
  {
    $$ = ""
  }
| ALL
  {
    $$ = ""
  }
| DISTINCT
  {
    $$ = DistinctStr
  }

straight_join_opt:
  {
    $$ = ""
  }
| STRAIGHT_JOIN
  {
    $$ = StraightJoinHint
  }

select_expression_list:
  lexer_old_position select_expression lexer_old_position
  {
    if ae, ok := $2.(*AliasedExpr); ok {
      ae.StartParsePos = $1
      ae.EndParsePos = $3-1
    }
    $$ = SelectExprs{$2}
  }
| select_expression_list ',' lexer_old_position select_expression lexer_old_position
  {
    if ae, ok := $4.(*AliasedExpr); ok {
      ae.StartParsePos = $3
      ae.EndParsePos = $5-1
    }
    $$ = append($$, $4)
  }

// argument_expression is identical to select_expression except aliases are not allowed
argument_expression:
  '*'
  {
    $$ = &StarExpr{}
  }
| expression
  {
    $$ = &AliasedExpr{Expr: $1}
  }
| table_id '.' '*'
  {
    $$ = &StarExpr{TableName: TableName{Name: $1}}
  }
| table_id '.' reserved_table_id '.' '*'
  {
    $$ = &StarExpr{TableName: TableName{Qualifier: $1, Name: $3}}
  }

select_expression:
  '*'
  {
    $$ = &StarExpr{}
  }
| expression as_ci_opt
  {
    $$ = &AliasedExpr{Expr: $1, As: $2}
  }
| table_id '.' '*'
  {
    $$ = &StarExpr{TableName: TableName{Name: $1}}
  }
| table_id '.' reserved_table_id '.' '*'
  {
    $$ = &StarExpr{TableName: TableName{Qualifier: $1, Name: $3}}
  }

over:
  OVER sql_id
  {
    $$ = &Over{NameRef: $2}
  }
| OVER window_spec
  {
    $$ = (*Over)($2)
  }

window_spec:
  openb existing_window_name_opt partition_by_opt order_by_opt frame_opt closeb
  {
    $$ = &WindowDef{NameRef: $2, PartitionBy: $3, OrderBy: $4, Frame: $5}
  }

existing_window_name_opt:
  {
    $$ = ColIdent{}
  }
| ID {
    $$ = NewColIdent(string($1))
  }

partition_by_opt:
  {
    $$ = nil
  }
| PARTITION BY expression_list
  {
    $$ = $3
  }

over_opt:
  {
    $$ = nil
  }
| over
  {
    $$ = $1
  }

frame_opt:
  {
    $$ = nil
  }
| ROWS frame_extent
  {
    $$ = &Frame{Unit: RowsUnit, Extent: $2}
  }
| RANGE frame_extent
  {
    $$ = &Frame{Unit: RangeUnit, Extent: $2}
  }

// enforce PRECEDING < CURRENT ROW < FOLLOWING
frame_extent:
  BETWEEN frame_bound AND frame_bound
  {
    startBound := $2
    endBound := $4
    switch {
    case startBound.Type == UnboundedFollowing:
      yylex.Error("frame start cannot be UNBOUNDED FOLLOWING")
      return 1
    case endBound.Type == UnboundedPreceding:
      yylex.Error("frame end cannot be UNBOUNDED PRECEDING")
      return 1
    case startBound.Type == CurrentRow && endBound.Type == ExprPreceding:
      yylex.Error("frame starting from current row cannot have preceding rows")
      return 1
    case startBound.Type == ExprFollowing && endBound.Type == ExprPreceding:
      yylex.Error("frame starting from following row cannot have preceding rows")
      return 1
    case startBound.Type == ExprFollowing && endBound.Type == CurrentRow:
      yylex.Error("frame starting from following row cannot have preceding rows")
      return 1
    }
    $$ = &FrameExtent{Start: startBound, End: endBound}
  }
| frame_bound
  {
    startBound := $1
     switch {
     case startBound.Type == UnboundedFollowing:
       yylex.Error("frame start cannot be UNBOUNDED FOLLOWING")
       return 1
     case startBound.Type == ExprFollowing:
       yylex.Error("frame starting from following row cannot end with current row")
       return 1
     }
     $$ = &FrameExtent{Start: startBound}
  }

frame_bound:
UNBOUNDED PRECEDING
  {
    $$ = &FrameBound{Type: UnboundedPreceding}
  }
| UNBOUNDED FOLLOWING
  {
    $$ = &FrameBound{Type: UnboundedFollowing}
  }
| CURRENT ROW
  {
    $$ = &FrameBound{Type: CurrentRow}
  }
| integral_or_interval_expr PRECEDING
  {
    $$ = &FrameBound{
       Expr: $1,
       Type: ExprPreceding,
     }
  }
| integral_or_interval_expr FOLLOWING
  {
    $$ = &FrameBound{
       Expr: $1,
       Type: ExprFollowing,
     }
  }

window_opt:
  {
  $$ = nil
  }
| WINDOW window {
  $$ = $2
  }

window:
  window_definition
  {
    $$ = Window{$1}
  }
| window ',' window_definition {
    $$ = append($1, $3)
  }

window_definition:
  sql_id AS window_spec
  {
    def := $3
    def.Name = $1
    $$ = def
  }

// TODO : support prepared statements
integral_or_interval_expr:
INTEGRAL
  {
    $$ = NewIntVal($1)
  }
| INTERVAL value sql_id
  {
    $$ = &IntervalExpr{Expr: $2, Unit: $3.String()}
  }

as_ci_opt:
  {
    $$ = ColIdent{}
  }
| col_alias
  {
    $$ = $1
  }
| AS col_alias
  {
    $$ = $2
  }

col_alias:
  ID
  {
    $$ = NewColIdent(string($1))
  }
| non_reserved_keyword
  {
    $$ = NewColIdent(string($1))
  }
| column_name_safe_reserved_keyword
  {
    $$ = NewColIdent(string($1))
  }
| STRING
  {
    $$ = NewColIdent(string($1))
  }

table_references:
  table_reference
  {
    $$ = TableExprs{$1}
  }
| table_references ',' table_reference
  {
    $$ = append($$, $3)
  }

table_reference:
  table_factor
| join_table

table_factor:
  aliased_table_name
  {
    $$ = $1
  }
| subquery_or_values as_opt table_alias column_list_opt
  {
    switch n := $1.(type) {
    case *Subquery:
        n.Columns = $4
    case *ValuesStatement:
        n.Columns = $4
    }
    $$ = &AliasedTableExpr{Expr:$1, As: $3}
  }
| subquery_or_values
  {
    // missed alias for subquery
    yylex.Error("Every derived table must have its own alias")
    return 1
  }
| openb table_references closeb
  {
    $$ = &ParenTableExpr{Exprs: $2}
  }
| table_function

values_statement:
  VALUES row_list
  {
    $$ = &ValuesStatement{Rows: $2}
  }

row_list:
  ROW row_tuple
  {
    $$ = Values{$2}
  }
| row_list ',' ROW row_tuple
  {
    $$ = append($$, $4)
  }

aliased_table_name:
  table_name aliased_table_options
  {
    $$ = $2
    $$.Expr = $1
  }
| table_name PARTITION openb partition_list closeb aliased_table_options
  {
    $$ = $6
    $$.Expr = $1
    $$.Partitions = $4
  }

// All possible combinations of qualifiers for a table alias expression, declared in a single rule to avoid
// shift/reduce conflicts. To avoid grammar ambiguity, we can't always use optional rules that match empty
// (such as as_opt).
aliased_table_options:
  index_hint_list
  {
    $$ = &AliasedTableExpr{Hints: $1}
  }
| AS OF value_expression index_hint_list
  {
    $$ = &AliasedTableExpr{AsOf: &AsOf{Time: $3}, Hints: $4}
  }
| AS OF value_expression as_opt table_alias index_hint_list
  {
    $$ = &AliasedTableExpr{AsOf: &AsOf{Time: $3}, As: $5, Hints: $6}
  }
| AS table_alias index_hint_list
  {
    $$ = &AliasedTableExpr{As: $2, Hints: $3}
  }
| table_alias index_hint_list
  {
    $$ = &AliasedTableExpr{As: $1, Hints: $2}
  }
// SQL:2011 grammar would be nice to have, but it generates
// a parser conflict with FOR UPDATE which is hard to fix
//| FOR SYSTEM_TIME AS OF STRING
//  {
//    $$ = &AsOf{Time: string($5)}
//  }

as_of_opt:
  {
    $$ = nil
  }
| AS OF value_expression
  {
    $$ = $3
  }

column_list_opt:
  {
    $$ = nil
  }
| '(' column_list ')'
  {
    $$ = $2
  }

column_list:
  sql_id
  {
    $$ = Columns{$1}
  }
| column_list ',' sql_id
  {
    $$ = append($$, $3)
  }

partition_list:
  sql_id
  {
    $$ = Partitions{$1}
  }
| partition_list ',' sql_id
  {
    $$ = append($$, $3)
  }

table_function:
  ID openb argument_expression_list_opt closeb
  {
    $$ = &TableFuncExpr{Name: string($1), Exprs: $3}
  }

// There is a grammar conflict here:
// 1: INSERT INTO a SELECT * FROM b JOIN c ON b.i = c.i
// 2: INSERT INTO a SELECT * FROM b JOIN c ON DUPLICATE KEY UPDATE a.i = 1
// When yacc encounters the ON clause, it cannot determine which way to
// resolve. The %prec override below makes the parser choose the
// first construct, which automatically makes the second construct a
// syntax error. This is the same behavior as MySQL.
join_table:
  table_reference inner_join table_factor join_condition_opt
  {
    $$ = &JoinTableExpr{LeftExpr: $1, Join: $2, RightExpr: $3, Condition: $4}
  }
| table_reference straight_join table_factor on_expression_opt
  {
    $$ = &JoinTableExpr{LeftExpr: $1, Join: $2, RightExpr: $3, Condition: $4}
  }
| table_reference outer_join table_reference join_condition
  {
    $$ = &JoinTableExpr{LeftExpr: $1, Join: $2, RightExpr: $3, Condition: $4}
  }
| table_reference natural_join table_factor
  {
    $$ = &JoinTableExpr{LeftExpr: $1, Join: $2, RightExpr: $3}
  }

join_condition:
  ON expression
  { $$ = JoinCondition{On: $2} }
| USING '(' column_list ')'
  { $$ = JoinCondition{Using: $3} }

join_condition_opt:
%prec JOIN
  { $$ = JoinCondition{} }
| join_condition
  { $$ = $1 }

on_expression_opt:
%prec JOIN
  { $$ = JoinCondition{} }
| ON expression
  { $$ = JoinCondition{On: $2} }

as_opt:
  { $$ = struct{}{} }
| AS
  { $$ = struct{}{} }

table_alias:
  table_id
| column_name_safe_reserved_keyword
  {
    $$ = NewTableIdent(string($1))
  }
| STRING
  {
    $$ = NewTableIdent(string($1))
  }

inner_join:
  JOIN
  {
    $$ = JoinStr
  }
| INNER JOIN
  {
    $$ = JoinStr
  }
| CROSS JOIN
  {
    $$ = JoinStr
  }

straight_join:
  STRAIGHT_JOIN
  {
    $$ = StraightJoinStr
  }

outer_join:
  LEFT JOIN
  {
    $$ = LeftJoinStr
  }
| LEFT OUTER JOIN
  {
    $$ = LeftJoinStr
  }
| RIGHT JOIN
  {
    $$ = RightJoinStr
  }
| RIGHT OUTER JOIN
  {
    $$ = RightJoinStr
  }

natural_join:
 NATURAL JOIN
  {
    $$ = NaturalJoinStr
  }
| NATURAL outer_join
  {
    if $2 == LeftJoinStr {
      $$ = NaturalLeftJoinStr
    } else {
      $$ = NaturalRightJoinStr
    }
  }

load_into_table_name:
  INTO TABLE table_name
  {
    $$ = $3
  }

into_table_name:
  INTO table_name
  {
    $$ = $2
  }
| table_name
  {
    $$ = $1
  }

table_name:
  table_id
  {
    $$ = TableName{Name: $1}
  }
| table_id '.' reserved_table_id
  {
    $$ = TableName{Qualifier: $1, Name: $3}
  }

delete_table_name:
table_id '.' '*'
  {
    $$ = TableName{Name: $1}
  }

index_hint_list:
  {
    $$ = nil
  }
| USE INDEX openb column_list closeb
  {
    $$ = &IndexHints{Type: UseStr, Indexes: $4}
  }
| IGNORE INDEX openb column_list closeb
  {
    $$ = &IndexHints{Type: IgnoreStr, Indexes: $4}
  }
| FORCE INDEX openb column_list closeb
  {
    $$ = &IndexHints{Type: ForceStr, Indexes: $4}
  }

where_expression_opt:
  {
    $$ = nil
  }
| WHERE expression
  {
    $$ = $2
  }

expression:
  condition
  {
    $$ = $1
  }
| expression AND expression
  {
    $$ = &AndExpr{Left: $1, Right: $3}
  }
| expression OR expression
  {
    $$ = &OrExpr{Left: $1, Right: $3}
  }
| NOT expression
  {
    $$ = &NotExpr{Expr: $2}
  }
| expression IS is_suffix
  {
    $$ = &IsExpr{Operator: $3, Expr: $1}
  }
| value_expression
  {
    $$ = $1
  }
| DEFAULT default_opt
  {
    $$ = &Default{ColName: $2}
  }

default_opt:
  /* empty */
  {
    $$ = ""
  }
| openb ID closeb
  {
    $$ = string($2)
  }

boolean_value:
  TRUE
  {
    $$ = BoolVal(true)
  }
| FALSE
  {
    $$ = BoolVal(false)
  }

condition:
  value_expression compare value_expression
  {
    $$ = &ComparisonExpr{Left: $1, Operator: $2, Right: $3}
  }
| value_expression IN col_tuple
  {
    $$ = &ComparisonExpr{Left: $1, Operator: InStr, Right: $3}
  }
| value_expression NOT IN col_tuple
  {
    $$ = &ComparisonExpr{Left: $1, Operator: NotInStr, Right: $4}
  }
| value_expression LIKE value_expression like_escape_opt
  {
    $$ = &ComparisonExpr{Left: $1, Operator: LikeStr, Right: $3, Escape: $4}
  }
| value_expression NOT LIKE value_expression like_escape_opt
  {
    $$ = &ComparisonExpr{Left: $1, Operator: NotLikeStr, Right: $4, Escape: $5}
  }
| value_expression REGEXP value_expression
  {
    $$ = &ComparisonExpr{Left: $1, Operator: RegexpStr, Right: $3}
  }
| value_expression NOT REGEXP value_expression
  {
    $$ = &ComparisonExpr{Left: $1, Operator: NotRegexpStr, Right: $4}
  }
| value_expression BETWEEN value_expression AND value_expression
  {
    $$ = &RangeCond{Left: $1, Operator: BetweenStr, From: $3, To: $5}
  }
| value_expression NOT BETWEEN value_expression AND value_expression
  {
    $$ = &RangeCond{Left: $1, Operator: NotBetweenStr, From: $4, To: $6}
  }
| EXISTS subquery
  {
    $$ = &ExistsExpr{Subquery: $2}
  }

is_suffix:
  NULL
  {
    $$ = IsNullStr
  }
| NOT NULL
  {
    $$ = IsNotNullStr
  }
| TRUE
  {
    $$ = IsTrueStr
  }
| NOT TRUE
  {
    $$ = IsNotTrueStr
  }
| FALSE
  {
    $$ = IsFalseStr
  }
| NOT FALSE
  {
    $$ = IsNotFalseStr
  }

compare:
  '='
  {
    $$ = EqualStr
  }
| '<'
  {
    $$ = LessThanStr
  }
| '>'
  {
    $$ = GreaterThanStr
  }
| LE
  {
    $$ = LessEqualStr
  }
| GE
  {
    $$ = GreaterEqualStr
  }
| NE
  {
    $$ = NotEqualStr
  }
| NULL_SAFE_EQUAL
  {
    $$ = NullSafeEqualStr
  }

like_escape_opt:
  {
    $$ = nil
  }
| ESCAPE value_expression
  {
    $$ = $2
  }

col_tuple:
  row_tuple
  {
    $$ = $1
  }
| subquery
  {
    $$ = $1
  }
| LIST_ARG
  {
    $$ = ListArg($1)
  }

subquery:
  openb select_statement closeb
  {
    $$ = &Subquery{Select: $2}
  }

subquery_or_values:
  subquery
  {
    $$ = $1
  }
| openb values_statement closeb
  {
    $$ = $2
  }


argument_expression_list_opt:
  {
    $$ = nil
  }
| argument_expression_list

argument_expression_list:
  argument_expression
  {
    $$ = SelectExprs{$1}
  }
| argument_expression_list ',' argument_expression
  {
    $$ = append($1, $3)
  }

expression_list:
  expression
  {
    $$ = Exprs{$1}
  }
| expression_list ',' expression
  {
    $$ = append($1, $3)
  }

value_expression:
  value
  {
    $$ = $1
  }
| column_name_safe_reserved_keyword
  {
    $$ = &ColName{Name: NewColIdent(string($1))}
  }
| boolean_value
  {
    $$ = $1
  }
| column_name
  {
    $$ = $1
  }
| tuple_expression
  {
    $$ = $1
  }
| subquery
  {
    $$ = $1
  }
| value_expression '&' value_expression
  {
    $$ = &BinaryExpr{Left: $1, Operator: BitAndStr, Right: $3}
  }
| value_expression '|' value_expression
  {
    $$ = &BinaryExpr{Left: $1, Operator: BitOrStr, Right: $3}
  }
| value_expression '^' value_expression
  {
    $$ = &BinaryExpr{Left: $1, Operator: BitXorStr, Right: $3}
  }
| value_expression '+' value_expression
  {
    $$ = &BinaryExpr{Left: $1, Operator: PlusStr, Right: $3}
  }
| value_expression '-' value_expression
  {
    $$ = &BinaryExpr{Left: $1, Operator: MinusStr, Right: $3}
  }
| value_expression '*' value_expression
  {
    $$ = &BinaryExpr{Left: $1, Operator: MultStr, Right: $3}
  }
| value_expression '/' value_expression
  {
    $$ = &BinaryExpr{Left: $1, Operator: DivStr, Right: $3}
  }
| value_expression DIV value_expression
  {
    $$ = &BinaryExpr{Left: $1, Operator: IntDivStr, Right: $3}
  }
| value_expression '%' value_expression
  {
    $$ = &BinaryExpr{Left: $1, Operator: ModStr, Right: $3}
  }
| value_expression MOD value_expression
  {
    $$ = &BinaryExpr{Left: $1, Operator: ModStr, Right: $3}
  }
| value_expression SHIFT_LEFT value_expression
  {
    $$ = &BinaryExpr{Left: $1, Operator: ShiftLeftStr, Right: $3}
  }
| value_expression SHIFT_RIGHT value_expression
  {
    $$ = &BinaryExpr{Left: $1, Operator: ShiftRightStr, Right: $3}
  }
| column_name JSON_EXTRACT_OP value
  {
    $$ = &BinaryExpr{Left: $1, Operator: JSONExtractOp, Right: $3}
  }
| column_name JSON_UNQUOTE_EXTRACT_OP value
  {
    $$ = &BinaryExpr{Left: $1, Operator: JSONUnquoteExtractOp, Right: $3}
  }
| value_expression COLLATE charset
  {
    $$ = &CollateExpr{Expr: $1, Charset: $3}
  }
| BINARY value_expression %prec UNARY
  {
    $$ = &UnaryExpr{Operator: BinaryStr, Expr: $2}
  }
| UNDERSCORE_BINARY value_expression %prec UNARY
  {
    $$ = &UnaryExpr{Operator: UBinaryStr, Expr: $2}
  }
| UNDERSCORE_UTF8MB4 value_expression %prec UNARY
  {
    $$ = &UnaryExpr{Operator: Utf8mb4Str, Expr: $2}
  }
| '+'  value_expression %prec UNARY
  {
    if num, ok := $2.(*SQLVal); ok && num.Type == IntVal {
      $$ = num
    } else {
      $$ = &UnaryExpr{Operator: UPlusStr, Expr: $2}
    }
  }
| '-'  value_expression %prec UNARY
  {
    if num, ok := $2.(*SQLVal); ok && num.Type == IntVal {
      // Handle double negative
      if num.Val[0] == '-' {
        num.Val = num.Val[1:]
        $$ = num
      } else {
        $$ = NewIntVal(append([]byte("-"), num.Val...))
      }
    } else {
      $$ = &UnaryExpr{Operator: UMinusStr, Expr: $2}
    }
  }
| '~'  value_expression
  {
    $$ = &UnaryExpr{Operator: TildaStr, Expr: $2}
  }
| '!' value_expression %prec UNARY
  {
    $$ = &UnaryExpr{Operator: BangStr, Expr: $2}
  }
| INTERVAL value_expression sql_id
  {
    // This rule prevents the usage of INTERVAL
    // as a function. If support is needed for that,
    // we'll need to revisit this. The solution
    // will be non-trivial because of grammar conflicts.
    $$ = &IntervalExpr{Expr: $2, Unit: $3.String()}
  }
| function_call_generic
| function_call_keyword
| function_call_nonkeyword
| function_call_conflict
| function_call_window
| function_call_aggregate_with_window

/*
  Regular function calls without special token or syntax, guaranteed to not
  introduce side effects due to being a simple identifier
*/
function_call_generic:
  sql_id openb distinct_opt argument_expression_list_opt closeb
  {
    $$ = &FuncExpr{Name: $1, Distinct: $3 == DistinctStr, Exprs: $4}
  }
| table_id '.' reserved_sql_id openb argument_expression_list_opt closeb
  {
    $$ = &FuncExpr{Qualifier: $1, Name: $3, Exprs: $5}
  }

/*
   Special aggregate function calls that can't be treated like a normal function call, because they have an optional
   OVER clause (not legal on any other non-window, non-aggregate function)
 */
function_call_aggregate_with_window:
 MAX openb distinct_opt argument_expression_list closeb over_opt
  {
    $$ = &FuncExpr{Name: NewColIdent(string($1)), Exprs: $4, Distinct: $3 == DistinctStr, Over: $6}
  }
| AVG openb distinct_opt argument_expression_list closeb over_opt
  {
    $$ = &FuncExpr{Name: NewColIdent(string($1)), Exprs: $4, Distinct: $3 == DistinctStr, Over: $6}
  }
| BIT_AND openb argument_expression_list closeb over_opt
  {
    $$ = &FuncExpr{Name: NewColIdent(string($1)), Exprs: $3, Over: $5}
  }
| BIT_OR openb argument_expression_list closeb over_opt
  {
    $$ = &FuncExpr{Name: NewColIdent(string($1)), Exprs: $3, Over: $5}
  }
| BIT_XOR openb argument_expression_list closeb over_opt
  {
    $$ = &FuncExpr{Name: NewColIdent(string($1)), Exprs: $3, Over: $5}
  }
| COUNT openb distinct_opt argument_expression_list closeb over_opt
  {
    $$ = &FuncExpr{Name: NewColIdent(string($1)), Exprs: $4, Distinct: $3 == DistinctStr, Over: $6}
  }
| JSON_ARRAYAGG openb argument_expression_list closeb over_opt
  {
    $$ = &FuncExpr{Name: NewColIdent(string($1)), Exprs: $3, Over: $5}
  }
| JSON_OBJECTAGG openb argument_expression_list closeb over_opt
  {
    $$ = &FuncExpr{Name: NewColIdent(string($1)), Exprs: $3, Over: $5}
  }
| MIN openb distinct_opt argument_expression_list closeb over_opt
  {
    $$ = &FuncExpr{Name: NewColIdent(string($1)), Exprs: $4, Distinct: $3 == DistinctStr, Over: $6}
  }
| STDDEV_POP openb argument_expression_list closeb over_opt
  {
    $$ = &FuncExpr{Name: NewColIdent(string($1)), Exprs: $3, Over: $5}
  }
| STDDEV openb argument_expression_list closeb over_opt
  {
    $$ = &FuncExpr{Name: NewColIdent(string($1)), Exprs: $3, Over: $5}
  }
| STD openb argument_expression_list closeb over_opt
  {
    $$ = &FuncExpr{Name: NewColIdent(string($1)), Exprs: $3, Over: $5}
  }
| STDDEV_SAMP openb argument_expression_list closeb over_opt
  {
    $$ = &FuncExpr{Name: NewColIdent(string($1)), Exprs: $3, Over: $5}
  }
| SUM openb distinct_opt argument_expression_list closeb over_opt
  {
    $$ = &FuncExpr{Name: NewColIdent(string($1)), Exprs: $4, Distinct: $3 == DistinctStr, Over: $6}
  }
| VAR_POP openb argument_expression_list closeb over_opt
  {
    $$ = &FuncExpr{Name: NewColIdent(string($1)), Exprs: $3, Over: $5}
  }
| VARIANCE openb argument_expression_list closeb over_opt
  {
    $$ = &FuncExpr{Name: NewColIdent(string($1)), Exprs: $3, Over: $5}
  }
| VAR_SAMP openb argument_expression_list closeb over_opt
  {
    $$ = &FuncExpr{Name: NewColIdent(string($1)), Exprs: $3, Over: $5}
  }

/*
  Function calls with an OVER expression, only valid for certain aggregate and window functions
*/
function_call_window:
  CUME_DIST openb closeb over
  {
    $$ = &FuncExpr{Name: NewColIdent(string($1)), Over: $4}
  }
| DENSE_RANK openb closeb over
  {
    $$ = &FuncExpr{Name: NewColIdent(string($1)), Over: $4}
  }
| FIRST_VALUE openb argument_expression closeb over
  {
    $$ = &FuncExpr{Name: NewColIdent(string($1)), Exprs: SelectExprs{$3}, Over: $5}
  }
| LAG openb argument_expression_list closeb over
  {
    $$ = &FuncExpr{Name: NewColIdent(string($1)), Exprs: $3, Over: $5}
  }
| LAST_VALUE openb argument_expression closeb over
  {
    $$ = &FuncExpr{Name: NewColIdent(string($1)), Exprs: SelectExprs{$3}, Over: $5}
  }
| LEAD openb argument_expression_list closeb over
  {
    $$ = &FuncExpr{Name: NewColIdent(string($1)), Exprs: $3, Over: $5}
  }
| NTH_VALUE openb argument_expression_list closeb over
  {
    $$ = &FuncExpr{Name: NewColIdent(string($1)), Exprs: $3, Over: $5}
  }
| NTILE openb closeb over
  {
    $$ = &FuncExpr{Name: NewColIdent(string($1)), Over: $4}
  }
| PERCENT_RANK openb closeb over
  {
    $$ = &FuncExpr{Name: NewColIdent(string($1)), Over: $4}
  }
| RANK openb closeb over
  {
    $$ = &FuncExpr{Name: NewColIdent(string($1)), Over: $4}
  }
| ROW_NUMBER openb closeb over
  {
    $$ = &FuncExpr{Name: NewColIdent(string($1)), Over: $4}
  }

/*
  Function calls using reserved keywords, with dedicated grammar rules
  as a result
  TODO: some of these change the case or even the name of the function expression. Should be preserved.
*/
function_call_keyword:
  LEFT openb argument_expression_list closeb
  {
    $$ = &FuncExpr{Name: NewColIdent(string($1)), Exprs: $3}
  }
| RIGHT openb argument_expression_list closeb
  {
    $$ = &FuncExpr{Name: NewColIdent(string($1)), Exprs: $3}
  }
| FORMAT openb argument_expression_list closeb
  {
    $$ = &FuncExpr{Name: NewColIdent(string($1)), Exprs: $3}
  }
| SCHEMA openb closeb
  {
    $$ = &FuncExpr{Name: NewColIdent(string($1))}
  }
| CONVERT openb expression ',' convert_type closeb
  {
    $$ = &ConvertExpr{Expr: $3, Type: $5}
  }
| CAST openb expression AS convert_type closeb
  {
    $$ = &ConvertExpr{Expr: $3, Type: $5}
  }
| CONVERT openb expression USING charset closeb
  {
    $$ = &ConvertUsingExpr{Expr: $3, Type: $5}
  }
| SUBSTR openb column_name FROM value_expression FOR value_expression closeb
  {
    $$ = &SubstrExpr{Name: $3, From: $5, To: $7}
  }
| SUBSTRING openb column_name FROM value_expression FOR value_expression closeb
  {
    $$ = &SubstrExpr{Name: $3, From: $5, To: $7}
  }
| SUBSTR openb STRING FROM value_expression FOR value_expression closeb
  {
    $$ = &SubstrExpr{StrVal: NewStrVal($3), From: $5, To: $7}
  }
| SUBSTRING openb STRING FROM value_expression FOR value_expression closeb
  {
    $$ = &SubstrExpr{StrVal: NewStrVal($3), From: $5, To: $7}
  }
| TRIM openb value_expression closeb
  {
    $$ = &TrimExpr{Pattern: NewStrVal([]byte(" ")), Str: $3, Dir: Both}
  }
| TRIM openb value_expression FROM value_expression closeb
  {
    $$ = &TrimExpr{Pattern: $3, Str: $5, Dir: Both}
  }
| TRIM openb LEADING value_expression FROM value_expression closeb
  {
    $$ = &TrimExpr{Pattern: $4, Str: $6, Dir: Leading}
  }
| TRIM openb TRAILING value_expression FROM value_expression closeb
  {
    $$ = &TrimExpr{Pattern: $4, Str: $6, Dir: Trailing}
  }
| TRIM openb BOTH value_expression FROM value_expression closeb
  {
    $$ = &TrimExpr{Pattern: $4, Str: $6, Dir: Both}
  }
| MATCH openb argument_expression_list closeb AGAINST openb value_expression match_option closeb
  {
  $$ = &MatchExpr{Columns: $3, Expr: $7, Option: $8}
  }
| FIRST openb argument_expression_list closeb
  {
    $$ = &FuncExpr{Name: NewColIdent(string($1)), Exprs: $3}
  }
| GROUP_CONCAT openb distinct_opt argument_expression_list order_by_opt separator_opt closeb
  {
    $$ = &GroupConcatExpr{Distinct: $3, Exprs: $4, OrderBy: $5, Separator: $6}
  }
| CASE expression_opt when_expression_list else_expression_opt END
  {
    $$ = &CaseExpr{Expr: $2, Whens: $3, Else: $4}
  }
| VALUES openb column_name closeb
  {
    $$ = &ValuesFuncExpr{Name: $3}
  }

/*
  Function calls using non reserved keywords but with special syntax forms.
  Dedicated grammar rules are needed because of the special syntax
*/
function_call_nonkeyword:
  CURRENT_TIMESTAMP func_parens_opt
  {
    $$ = &FuncExpr{Name:NewColIdent(string($1))}
  }
| UTC_TIMESTAMP func_parens_opt
  {
    $$ = &FuncExpr{Name:NewColIdent(string($1))}
  }
| UTC_TIME func_parens_opt
  {
    $$ = &FuncExpr{Name:NewColIdent(string($1))}
  }
/* doesn't support fsp */
| UTC_DATE func_parens_opt
  {
    $$ = &FuncExpr{Name:NewColIdent(string($1))}
  }
  // now
| LOCALTIME func_parens_opt
  {
    $$ = &FuncExpr{Name:NewColIdent(string($1))}
  }
  // now
| LOCALTIMESTAMP func_parens_opt
  {
    $$ = &FuncExpr{Name:NewColIdent(string($1))}
  }
  // curdate
/* doesn't support fsp */
| CURRENT_DATE func_parens_opt
  {
    $$ = &FuncExpr{Name:NewColIdent(string($1))}
  }
  // curtime
| CURRENT_TIME func_parens_opt
  {
    $$ = &FuncExpr{Name:NewColIdent(string($1))}
  }
| CURRENT_USER func_parens_opt
  {
    $$ = &FuncExpr{Name:NewColIdent(string($1))}
  }
// these functions can also be called with an optional argument
| CURRENT_TIMESTAMP func_datetime_precision
  {
    $$ = &CurTimeFuncExpr{Name:NewColIdent(string($1)), Fsp:$2}
  }
| UTC_TIMESTAMP func_datetime_precision
  {
    $$ = &CurTimeFuncExpr{Name:NewColIdent(string($1)), Fsp:$2}
  }
| UTC_TIME func_datetime_precision
  {
    $$ = &CurTimeFuncExpr{Name:NewColIdent(string($1)), Fsp:$2}
  }
  // now
| LOCALTIME func_datetime_precision
  {
    $$ = &CurTimeFuncExpr{Name:NewColIdent(string($1)), Fsp:$2}
  }
  // now
| LOCALTIMESTAMP func_datetime_precision
  {
    $$ = &CurTimeFuncExpr{Name:NewColIdent(string($1)), Fsp:$2}
  }
  // curtime
| CURRENT_TIME func_datetime_precision
  {
    $$ = &CurTimeFuncExpr{Name:NewColIdent(string($1)), Fsp:$2}
  }
| TIMESTAMPADD openb sql_id ',' value_expression ',' value_expression closeb
  {
    $$ = &TimestampFuncExpr{Name:string("timestampadd"), Unit:$3.String(), Expr1:$5, Expr2:$7}
  }
| TIMESTAMPDIFF openb sql_id ',' value_expression ',' value_expression closeb
  {
    $$ = &TimestampFuncExpr{Name:string("timestampdiff"), Unit:$3.String(), Expr1:$5, Expr2:$7}
  }

// Optional parens for certain keyword functions that don't require them.
func_parens_opt:
  /* empty */
| openb closeb

func_datetime_precision:
  openb value_expression closeb
  {
    $$ = $2
  }

/*
  Function calls using non reserved keywords with *normal* syntax forms. Because
  the names are non-reserved, they need a dedicated rule so as not to conflict
*/
function_call_conflict:
  IF openb argument_expression_list closeb
  {
    $$ = &FuncExpr{Name: NewColIdent(string($1)), Exprs: $3}
  }
| DATABASE openb argument_expression_list_opt closeb
  {
    $$ = &FuncExpr{Name: NewColIdent(string($1)), Exprs: $3}
  }
| MOD openb argument_expression_list closeb
  {
    $$ = &FuncExpr{Name: NewColIdent(string($1)), Exprs: $3}
  }
| REPLACE openb argument_expression_list closeb
  {
    $$ = &FuncExpr{Name: NewColIdent(string($1)), Exprs: $3}
  }
| SUBSTR openb argument_expression_list closeb
  {
    $$ = &FuncExpr{Name: NewColIdent(string($1)), Exprs: $3}
  }
| SUBSTRING openb argument_expression_list closeb
  {
    $$ = &FuncExpr{Name: NewColIdent(string($1)), Exprs: $3}
  }

match_option:
/*empty*/
  {
    $$ = ""
  }
| IN BOOLEAN MODE
  {
    $$ = BooleanModeStr
  }
| IN NATURAL LANGUAGE MODE
 {
    $$ = NaturalLanguageModeStr
 }
| IN NATURAL LANGUAGE MODE WITH QUERY EXPANSION
 {
    $$ = NaturalLanguageModeWithQueryExpansionStr
 }
| WITH QUERY EXPANSION
 {
    $$ = QueryExpansionStr
 }

charset:
  ID
{
    $$ = string($1)
}
| STRING
{
    $$ = string($1)
}

convert_type:
  BINARY length_opt
  {
    $$ = &ConvertType{Type: string($1), Length: $2}
  }
| CHAR length_opt charset_opt
  {
    $$ = &ConvertType{Type: string($1), Length: $2, Charset: $3, Operator: CharacterSetStr}
  }
| CHAR length_opt ID
  {
    $$ = &ConvertType{Type: string($1), Length: $2, Charset: string($3)}
  }
| DATE
  {
    $$ = &ConvertType{Type: string($1)}
  }
| DATETIME length_opt
  {
    $$ = &ConvertType{Type: string($1), Length: $2}
  }
| DECIMAL decimal_length_opt
  {
    $$ = &ConvertType{Type: string($1)}
    $$.Length = $2.Length
    $$.Scale = $2.Scale
  }
| JSON
  {
    $$ = &ConvertType{Type: string($1)}
  }
| NCHAR length_opt
  {
    $$ = &ConvertType{Type: string($1), Length: $2}
  }
| SIGNED
  {
    $$ = &ConvertType{Type: string($1)}
  }
| SIGNED INTEGER
  {
    $$ = &ConvertType{Type: string($1)}
  }
| TIME length_opt
  {
    $$ = &ConvertType{Type: string($1), Length: $2}
  }
| UNSIGNED
  {
    $$ = &ConvertType{Type: string($1)}
  }
| UNSIGNED INTEGER
  {
    $$ = &ConvertType{Type: string($1)}
  }

expression_opt:
  {
    $$ = nil
  }
| expression
  {
    $$ = $1
  }

separator_opt:
  {
    $$ = string("")
  }
| SEPARATOR STRING
  {
    $$ = string($2)
  }

when_expression_list:
  when_expression
  {
    $$ = []*When{$1}
  }
| when_expression_list when_expression
  {
    $$ = append($1, $2)
  }

when_expression:
  WHEN expression THEN expression
  {
    $$ = &When{Cond: $2, Val: $4}
  }

else_expression_opt:
  {
    $$ = nil
  }
| ELSE expression
  {
    $$ = $2
  }

column_name:
  sql_id
  {
    $$ = &ColName{Name: $1}
  }
| table_id '.' reserved_sql_id
  {
    $$ = &ColName{Qualifier: TableName{Name: $1}, Name: $3}
  }
| table_id '.' reserved_table_id '.' reserved_sql_id
  {
    $$ = &ColName{Qualifier: TableName{Qualifier: $1, Name: $3}, Name: $5}
  }

value:
  STRING
  {
    $$ = NewStrVal($1)
  }
| HEX
  {
    $$ = NewHexVal($1)
  }
| BIT_LITERAL
  {
    $$ = NewBitVal($1)
  }
| INTEGRAL
  {
    $$ = NewIntVal($1)
  }
| FLOAT
  {
    $$ = NewFloatVal($1)
  }
| HEXNUM
  {
    $$ = NewHexNum($1)
  }
| VALUE_ARG
  {
    $$ = NewValArg($1)
  }
| NULL
  {
    $$ = &NullVal{}
  }

num_val:
  VALUE
  {
    $$ = NewIntVal([]byte("1"))
  }
| INTEGRAL VALUES
  {
    $$ = NewIntVal($1)
  }
| VALUE_ARG VALUES
  {
    $$ = NewValArg($1)
  }

group_by_opt:
  {
    $$ = nil
  }
| GROUP BY group_by_list
  {
    $$ = $3
  }

group_by_list:
  group_by
  {
    $$ = Exprs{$1}
  }
| group_by_list ',' group_by
  {
    $$ = append($1, $3)
  }

group_by:
  expression
  {
    $$ = $1
  }

having_opt:
  {
    $$ = nil
  }
| HAVING having
  {
    $$ = $2
  }

having:
  expression
  {
    $$ = $1
  }

order_by_opt:
  {
    $$ = nil
  }
| ORDER BY order_list
  {
    $$ = $3
  }

order_list:
  order
  {
    $$ = OrderBy{$1}
  }
| order_list ',' order
  {
    $$ = append($1, $3)
  }

order:
  expression asc_desc_opt
  {
    $$ = &Order{Expr: $1, Direction: $2}
  }

asc_desc_opt:
  {
    $$ = AscScr
  }
| ASC
  {
    $$ = AscScr
  }
| DESC
  {
    $$ = DescScr
  }

limit_opt:
  {
    $$ = nil
  }
| LIMIT integral_or_value_arg
  {
    $$ = &Limit{Rowcount: $2}
  }
| LIMIT integral_or_value_arg ',' integral_or_value_arg
  {
    $$ = &Limit{Offset: $2, Rowcount: $4}
  }
| LIMIT integral_or_value_arg OFFSET integral_or_value_arg
  {
    $$ = &Limit{Offset: $4, Rowcount: $2}
  }

integral_or_value_arg:
INTEGRAL
  {
    $$ = NewIntVal($1)
  }
| VALUE_ARG
  {
    $$ = NewValArg($1)
  }

lock_opt:
  {
    $$ = ""
  }
| FOR UPDATE
  {
    $$ = ForUpdateStr
  }
| LOCK IN SHARE MODE
  {
    $$ = ShareModeStr
  }

// insert_data expands all combinations into a single rule.
// This avoids a shift/reduce conflict while encountering the
// following two possible constructs:
// insert into t1(a, b) (select * from t2)
// insert into t1(select * from t2)
// Because the rules are together, the parser can keep shifting
// the tokens until it disambiguates a as sql_id and select as keyword.
insert_data:
  VALUES tuple_list
  {
    $$ = &Insert{Rows: $2}
  }
| openb closeb VALUES tuple_list
  {
    $$ = &Insert{Columns: []ColIdent{}, Rows: $4}
  }
| select_statement
  {
    $$ = &Insert{Rows: $1}
  }
| openb select_statement closeb
  {
    // Drop the redundant parenthesis.
    $$ = &Insert{Rows: $2}
  }
| openb ins_column_list closeb VALUES tuple_list
  {
    $$ = &Insert{Columns: $2, Rows: $5}
  }
| openb ins_column_list closeb select_statement
  {
    $$ = &Insert{Columns: $2, Rows: $4}
  }
| openb ins_column_list closeb openb select_statement closeb
  {
    // Drop the redundant parenthesis.
    $$ = &Insert{Columns: $2, Rows: $5}
  }

ins_column_list_opt:
  {
    $$ = nil
  }
| openb ins_column_list closeb
  {
    $$ = $2
  }

ins_column_list:
  reserved_sql_id
  {
    $$ = Columns{$1}
  }
| reserved_sql_id '.' reserved_sql_id
  {
    $$ = Columns{$3}
  }
| ins_column_list ',' reserved_sql_id
  {
    $$ = append($$, $3)
  }
| ins_column_list ',' reserved_sql_id '.' reserved_sql_id
  {
    $$ = append($$, $5)
  }

on_dup_opt:
  {
    $$ = nil
  }
| ON DUPLICATE KEY UPDATE assignment_list
  {
    $$ = $5
  }

tuple_list:
  tuple_or_empty
  {
    $$ = Values{$1}
  }
| tuple_list ',' tuple_or_empty
  {
    $$ = append($1, $3)
  }

tuple_or_empty:
  row_tuple
  {
    $$ = $1
  }
| openb closeb
  {
    $$ = ValTuple{}
  }

row_tuple:
  openb expression_list closeb
  {
    $$ = ValTuple($2)
  }

tuple_expression:
  row_tuple
  {
    if len($1) == 1 {
      $$ = &ParenExpr{$1[0]}
    } else {
      $$ = $1
    }
  }

assignment_list:
  assignment_expression
  {
    $$ = AssignmentExprs{$1}
  }
| assignment_list ',' assignment_expression
  {
    $$ = append($1, $3)
  }

assignment_expression:
  column_name '=' expression
  {
    $$ = &AssignmentExpr{Name: $1, Expr: $3}
  }
| reserved_keyword '=' expression {
    $$ = &AssignmentExpr{Name: &ColName{Name: NewColIdent(string($1))}, Expr: $3}
  }

set_list:
  set_expression
  {
    $$ = SetVarExprs{$1}
  }
| set_list ',' set_expression
  {
    $$ = append($1, $3)
  }

set_expression:
  set_expression_assignment
  {
    colName, scope, err := VarScopeForColName($1.Name)
    if err != nil {
      yylex.Error(err.Error())
      return 1
    }
    $1.Name = colName
    $1.Scope = scope
    $$ = $1
  }
| set_scope_primary set_expression_assignment
  {
    _, scope, err := VarScopeForColName($2.Name)
    if err != nil {
      yylex.Error(err.Error())
      return 1
    } else if scope != SetScope_None {
      yylex.Error(fmt.Sprintf("invalid system variable name `%s`", $2.Name.Name.val))
      return 1
    }
    $2.Scope = $1
    $$ = $2
  }
| set_scope_secondary set_expression_assignment
  {
    _, scope, err := VarScopeForColName($2.Name)
    if err != nil {
      yylex.Error(err.Error())
      return 1
    } else if scope != SetScope_None {
      yylex.Error(fmt.Sprintf("invalid system variable name `%s`", $2.Name.Name.val))
      return 1
    }
    $2.Scope = $1
    $$ = $2
  }
| charset_or_character_set charset_value collate_opt
  {
    $$ = &SetVarExpr{Name: NewColName(string($1)), Expr: $2, Scope: SetScope_Session}
  }

set_scope_primary:
  GLOBAL
  {
    $$ = SetScope_Global
  }
| SESSION
  {
    $$ = SetScope_Session
  }

set_scope_secondary:
  LOCAL
  {
    $$ = SetScope_Session
  }
| PERSIST
  {
    $$ = SetScope_Persist
  }
| PERSIST_ONLY
  {
    $$ = SetScope_PersistOnly
  }

set_expression_assignment:
  column_name '=' ON
  {
    $$ = &SetVarExpr{Name: $1, Expr: NewStrVal($3), Scope: SetScope_None}
  }
| column_name '=' OFF
  {
    $$ = &SetVarExpr{Name: $1, Expr: NewStrVal($3), Scope: SetScope_None}
  }
| column_name '=' expression
  {
    $$ = &SetVarExpr{Name: $1, Expr: $3, Scope: SetScope_None}
  }

charset_or_character_set:
  CHARSET
| CHARACTER SET
  {
    $$ = []byte("charset")
  }
| NAMES

charset_value:
  sql_id
  {
    $$ = NewStrVal([]byte($1.String()))
  }
| STRING
  {
    $$ = NewStrVal($1)
  }
| DEFAULT
  {
    $$ = &Default{}
  }

for_from:
  FOR
| FROM

temp_opt:
  { $$ = 0 }
| TEMPORARY
  { $$ = 1 }

exists_opt:
  { $$ = 0 }
| IF EXISTS
  { $$ = 1 }

not_exists_opt:
  { $$ = 0 }
| IF NOT EXISTS
  { $$ = 1 }

ignore_opt:
  { $$ = "" }
| IGNORE
  { $$ = IgnoreStr }

ignore_number_opt:
  { $$ = nil }
| IGNORE INTEGRAL LINES
  { $$ = NewIntVal($2) }

to_or_as:
  TO
  { $$ = struct{}{} }
| AS
  { $$ = struct{}{} }

to_opt:
  { $$ = struct{}{} }
| TO
  { $$ = struct{}{} }
| AS
  { $$ = struct{}{} }

key_type:
  UNIQUE
  { $$ = UniqueStr }
| FULLTEXT
  { $$ = FulltextStr }
| SPATIAL
  { $$ = SpatialStr }

key_type_opt:
  { $$ = "" }
| key_type
  { $$ = $1 }

using_opt:
  { $$ = ColIdent{} }
| USING sql_id
  { $$ = $2 }

sql_id:
  ID
  {
    $$ = NewColIdent(string($1))
  }
| non_reserved_keyword
  {
    $$ = NewColIdent(string($1))
  }

reserved_sql_id_list:
  reserved_sql_id
  {
    $$ = []ColIdent{$1}
  }
| reserved_sql_id_list ',' reserved_sql_id
  {
    $$ = append($$, $3)
  }

reserved_sql_id:
  sql_id
| reserved_keyword
  {
    $$ = NewColIdent(string($1))
  }

table_id:
  ID
  {
    $$ = NewTableIdent(string($1))
  }
| non_reserved_keyword
  {
    $$ = NewTableIdent(string($1))
  }

reserved_table_id:
  table_id
| reserved_keyword
  {
    $$ = NewTableIdent(string($1))
  }

infile_opt:
  { $$ = string("") }
| INFILE STRING
  { $$ = string($2)}

local_opt:
  { $$ = BoolVal(false) }
| LOCAL
  { $$ = BoolVal(true) }

enclosed_by_opt:
  {
    $$ = nil
  }
| optionally_opt ENCLOSED BY STRING
  {
    $$ = &EnclosedBy{Optionally: $1, Delim: NewStrVal($4)}
  }

optionally_opt:
  {
    $$ = BoolVal(false)
  }
| OPTIONALLY
  {
    $$ = BoolVal(true)
  }

terminated_by_opt:
  {
    $$ = nil
  }
| TERMINATED BY STRING
  {
    $$ = NewStrVal($3)
  }

escaped_by_opt:
  {
    $$ = nil
  }
| ESCAPED BY STRING
  {
    $$ = NewStrVal($3)
  }

fields_opt:
  {
    $$ = nil
  }
| columns_or_fields terminated_by_opt enclosed_by_opt escaped_by_opt
  {
    $$ = &Fields{TerminatedBy: $2, EnclosedBy: $3, EscapedBy: $4}
  }

lines_opt:
  {
    $$ = nil
  }
| LINES starting_by_opt terminated_by_opt
  {
    $$ = &Lines{StartingBy: $2, TerminatedBy: $3}
  }

starting_by_opt:
  {
    $$ = nil
  }
| STARTING BY STRING
  {
    $$ = NewStrVal($3)
  }

lock_statement:
  LOCK TABLES lock_table_list
  {
    $$ = &LockTables{Tables: $3}
  }

lock_table_list:
  lock_table
  {
    $$ = TableAndLockTypes{$1}
  }
| lock_table_list ',' lock_table
  {
    $$ = append($1, $3)
  }

lock_table:
  table_name lock_type
  {
    $$ = &TableAndLockType{Table:&AliasedTableExpr{Expr: $1}, Lock:$2}
  }
|  table_name AS table_alias lock_type
  {
    $$ = &TableAndLockType{Table:&AliasedTableExpr{Expr: $1, As: $3}, Lock:$4}
  }

lock_type:
  READ
  {
    $$ = LockRead
  }
| READ LOCAL
  {
    $$ = LockReadLocal
  }
| WRITE
  {
    $$ = LockWrite
  }
| LOW_PRIORITY WRITE
  {
    $$ = LockLowPriorityWrite
  }

unlock_statement:
  UNLOCK TABLES
  {
    $$ = &UnlockTables{}
  }

kill_statement:
  KILL INTEGRAL
  {
    $$ = &Kill{Connection: true, ConnID: NewIntVal($2)}
  }
|  KILL QUERY INTEGRAL
  {
    $$ = &Kill{ConnID: NewIntVal($3)}
  }
| KILL CONNECTION INTEGRAL
  {
    $$ = &Kill{Connection: true, ConnID: NewIntVal($3)}
  }

/*
  These are not all necessarily reserved in MySQL, but some are.

  These are more importantly reserved because they may conflict with our grammar.
  If you want to move one that is not reserved in MySQL (i.e. ESCAPE) to the
  non_reserved_keywords, you'll need to deal with any conflicts.

  Sorted alphabetically
*/
reserved_keyword:
  ACCOUNT
| ADD
| AFTER // TODO: this is not reserved in MySQL, why is it here?
| ALTER
| AND
| ARRAY
| AS
| ASC
| ATTRIBUTE
| AUTO_INCREMENT
| AVG
| BETWEEN
| BINARY
| BIT_AND
| BIT_OR
| BIT_XOR
| BY
| CALL
| CASE
| COLLATE
| COMMENT_KEYWORD
| CONVERT
| CONNECTION
| COUNT
| CREATE
| CROSS
| CURRENT
| CURRENT_DATE
| CURRENT_TIME
| CURRENT_TIMESTAMP
| DATABASE
| DATABASES
| DEFAULT
| DELETE
| DESC
| DESCRIBE
| DETERMINISTIC
| DISTINCT
| DIV
| DROP
| ELSE
| ELSEIF
| END
| ERRORS
| ESCAPE
| EVENT
| EXECUTE
| EXISTS
| EXPLAIN
| FAILED_LOGIN_ATTEMPTS
| FALSE
| FILE
| FIRST
| FOLLOWING
| FOLLOWS
| FOR
| FORCE
| FORMAT
| FOUND
| FROM
| FULL
| FUNCTION
| GRANT
| GROUP
| GROUPING
| GROUPS
| HANDLER
| HAVING
| IDENTIFIED
| IF
| IGNORE
| IN
| INOUT
| INDEX
| INNER
| INSERT
| INTERVAL
| INTO
| IS
| JOIN
| JSON_ARRAYAGG
| JSON_OBJECTAGG
| JSON_TABLE
| KEY
| KILL
| LATERAL
| LEFT
| LIKE
| LIMIT
| LOCALTIME
| LOCALTIMESTAMP
| LOCK
| MATCH
| MAX
| MAXVALUE
| MEMBER
| MIN
| MOD
| MODIFIES
| NATURAL
| NEXT // next should be doable as non-reserved, but is not due to the special `select next num_val` query that vitess supports
| NONE
| NOT
| NULL
| NVAR
| OF
| OFF
| ON
| OPTIMIZER_COSTS
| OR
| ORDER
| OUT
| OUTER
| OVER
| PASSWORD
| PASSWORD_LOCK
| PASSWORD_LOCK_TIME
| PROCEDURE
| PROCESS
| READS
| RECURSIVE
| REFERENCES
| REGEXP
| RELOAD
| RENAME
| REPLACE
| REQUIRE
| REVOKE
| RIGHT
| SCHEMA
| SELECT
| SEPARATOR
| SET
| SHOW
| SHUTDOWN
| SQL
| STATUS
| STD
| STDDEV
| STDDEV_POP
| STDDEV_SAMP
| STRAIGHT_JOIN
| SUBSTR
| SUBSTRING
| SUM
| SUPER
| SYSTEM
| TABLE
| THEN
| TIMESTAMPADD
| TIMESTAMPDIFF
| TO
| TRIGGER
| TRUE
| UNION
| UNIQUE
| UNLOCK
| UPDATE
| USAGE
| USE
| USING
| UTC_DATE
| UTC_TIME
| UTC_TIMESTAMP
| VALUES
| VALUE
| VARIANCE
| VAR_POP
| VAR_SAMP
| WHEN
| WHERE
| WINDOW
| WITH

/*
  These are non-reserved Vitess, because they don't cause conflicts in the grammar.
  Some of them may be reserved in MySQL. The good news is we backtick quote them
  when we rewrite the query, so no issue should arise.

  Sorted alphabetically
*/
non_reserved_keyword:
  ACTION
| ACTIVE
| ADMIN
| AGAINST
| AUTHENTICATION
| BEFORE // TODO: this (and some others) should be reserved
| BEGIN
| BIGINT
| SERIAL
| BIT
| BLOB
| BOOL
| BOOLEAN
| BUCKETS
| CASCADE
| CATALOG_NAME
| CHANGE
| CHANNEL
| CHAR
| CHARACTER
| CHARSET
| CHECK
| CIPHER
| CLASS_ORIGIN
| CLIENT
| CLONE
| COLLATION
| COLUMNS
| COLUMN_NAME
| COMMIT
| COMMITTED
| COMPONENT
| CONSTRAINT
| CONSTRAINT_CATALOG
| CONSTRAINT_NAME
| CONSTRAINT_SCHEMA
| CONTAINS
| CURSOR_NAME
| DATA
| DATE
| DATETIME
| DAY
| DECIMAL
| DECLARE
| DEFINER
| DEFINITION
| DESCRIPTION
| DISABLE
| DOUBLE
| DUPLICATE
| EACH
<<<<<<< HEAD
| ENABLE
=======
| ENCRYPTION
>>>>>>> a9b51a54
| ENFORCED
| ENGINE
| ENGINES
| ENUM
| ERROR
| EXCEPT
| EXCLUDE
| EXPANSION
| EXPIRE
| FIELDS
| FIXED
| FLOAT_TYPE
| FLUSH
| FOREIGN
| FULLTEXT
| GENERAL
| GEOMCOLLECTION
| GEOMETRY
| GEOMETRYCOLLECTION
| GET_MASTER_PUBLIC_KEY
| GLOBAL
| GRANTS
| HOSTS
| HISTOGRAM
| HISTORY
| INACTIVE
| INDEXES
| INITIAL
| INT
| INTEGER
| INVISIBLE
| INVOKER
| ISOLATION
| ISSUER
| JSON
| KEYS
| KEY_BLOCK_SIZE
| LANGUAGE
| LAST_INSERT_ID
| LESS
| LEVEL
| LINES
| LINESTRING
| LOAD
| LOCAL
| LOCKED
| LOGS
| LONGBLOB
| LONGTEXT
| LOW_PRIORITY
| MASTER_COMPRESSION_ALGORITHMS
| MASTER_PUBLIC_KEY_PATH
| MASTER_TLS_CIPHERSUITES
| MASTER_ZSTD_COMPRESSION_LEVEL
| MAX_CONNECTIONS_PER_HOUR
| MAX_QUERIES_PER_HOUR
| MAX_UPDATES_PER_HOUR
| MAX_USER_CONNECTIONS
| MEDIUMBLOB
| MEDIUMINT
| MEDIUMTEXT
| MESSAGE_TEXT
| MODE
| MODIFY
| MULTILINESTRING
| MULTIPOINT
| MULTIPOLYGON
| MYSQL_ERRNO
| NAMES
| NATIONAL
| NCHAR
| NESTED
| NETWORK_NAMESPACE
| NEVER
| NO
| NOWAIT
| NULLS
| NUMERIC
| OFFSET
| OJ
| OLD
| ONLY
| OPTIMIZE
| OPTION
| OPTIONAL
| OPTIONALLY
| ORDINALITY
| ORGANIZATION
| OTHERS
| PARTITION
| PATH
| PERSIST
| PERSIST_ONLY
| PLUGINS
| POINT
| POLYGON
| PRECEDES
| PRECEDING
| PRECISION
| PRIMARY
| PRIVILEGE_CHECKS_USER
| PRIVILEGES
| PROCESSLIST
| PROXY
| QUERY
| RANDOM
| RANGE
| READ
| REAL
| REFERENCE
| RELAY
| RELEASE
| REORGANIZE
| REPAIR
| REPEATABLE
| REPLICATION
| REQUIRE_ROW_FORMAT
| RESIGNAL
| RESOURCE
| RESPECT
| RESTART
| RESTRICT
| RETAIN
| REUSE
| ROLE
| ROLLBACK
| ROUTINE
| ROWS
| SAVEPOINT
| SCHEMAS
| SCHEMA_NAME
| SECONDARY
| SECONDARY_ENGINE
| SECONDARY_LOAD
| SECONDARY_UNLOAD
| SECURITY
| SEQUENCE
| SERIALIZABLE
| SESSION
| SHARE
| SIGNAL
| SIGNED
| SKIP
| SLAVE
| SLOW
| SMALLINT
| SPATIAL
| SQLSTATE
| SRID
| SSL
| START
| STARTING
| STREAM
| SUBCLASS_ORIGIN
| SUBJECT
| TABLES
| TABLESPACE
| TABLE_NAME
| TEMPORARY
| TEXT
| THAN
| THREAD_PRIORITY
| TIES
| TIME
| TIMESTAMP
| TINYBLOB
| TINYINT
| TINYTEXT
| TRANSACTION
| TRIGGERS
| TRUNCATE
| UNBOUNDED
| UNCOMMITTED
| UNSIGNED
| UNUSED
| USER
| USER_RESOURCES
| VARBINARY
| VARCHAR
| VARIABLES
| VARYING
| VCPU
| VIEW
| VISIBLE
| WARNINGS
| WORK
| WRITE
| X509
| YEAR
| ZEROFILL

// Reserved keywords that cause grammar conflicts in some places, but are safe to use as column name / alias identifiers.
// These keywords should also go in reserved_keyword.
// TODO: The ones commented out here cause shift/reduce conflicts but need to be column name safe
column_name_safe_reserved_keyword:
  ACCOUNT
| AFTER
| ATTRIBUTE
| AUTO_INCREMENT
| AVG
| BIT_AND
| BIT_OR
| BIT_XOR
| CONNECTION
| COUNT
| CUME_DIST
| CURRENT
| DENSE_RANK
| END
| ERRORS
//| ESCAPE
| EVENT
| EXECUTE
| FAILED_LOGIN_ATTEMPTS
| FILE
| FIRST
| FIRST_VALUE
| FOLLOWING
| FOLLOWS
| FORMAT
| FOUND
| FULL
| HANDLER
| IDENTIFIED
| JSON_ARRAYAGG
| JSON_OBJECTAGG
| LAG
| LAST_VALUE
| LEAD
| MAX
| MIN
//| NEXT
| NONE
| NTH_VALUE
| NTILE
| NVAR
//| NVARCHAR
//| OFF
| PASSWORD
| PASSWORD_LOCK
| PASSWORD_LOCK_TIME
| PERCENT_RANK
| PROCESS
| RANK
| RELOAD
| ROW_NUMBER
| SHUTDOWN
//| SQL_CACHE
//| SQL_NO_CACHE
| STATUS
| STD
| STDDEV
| STDDEV_POP
| STDDEV_SAMP
| SUPER
| TIMESTAMPADD
| TIMESTAMPDIFF
| SUM
| VALUE
| VARIANCE
| VAR_POP
| VAR_SAMP
| COMMENT_KEYWORD

openb:
  '('
  {
    if incNesting(yylex) {
      yylex.Error("max nesting level reached")
      return 1
    }
  }

closeb:
  ')'
  {
    decNesting(yylex)
  }<|MERGE_RESOLUTION|>--- conflicted
+++ resolved
@@ -6133,11 +6133,8 @@
 | DOUBLE
 | DUPLICATE
 | EACH
-<<<<<<< HEAD
 | ENABLE
-=======
 | ENCRYPTION
->>>>>>> a9b51a54
 | ENFORCED
 | ENGINE
 | ENGINES
