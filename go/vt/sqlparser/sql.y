/*
Copyright 2019 The Vitess Authors.

Licensed under the Apache License, Version 2.0 (the "License");
you may not use this file except in compliance with the License.
You may obtain a copy of the License at

    http://www.apache.org/licenses/LICENSE-2.0

Unless required by applicable law or agreed to in writing, software
distributed under the License is distributed on an "AS IS" BASIS,
WITHOUT WARRANTIES OR CONDITIONS OF ANY KIND, either express or implied.
See the License for the specific language governing permissions and
limitations under the License.
*/

%{
package sqlparser

import "fmt"
//import "runtime/debug"

func setParseTree(yylex interface{}, stmt Statement) {
  yylex.(*Tokenizer).ParseTree = stmt
}

func setAllowComments(yylex interface{}, allow bool) {
  yylex.(*Tokenizer).AllowComments = allow
}

func incNesting(yylex interface{}) bool {
  yylex.(*Tokenizer).nesting++
  if yylex.(*Tokenizer).nesting == 200 {
    return true
  }
  return false
}

func decNesting(yylex interface{}) {
  yylex.(*Tokenizer).nesting--
}

func statementSeen(yylex interface{}) {
  if yylex.(*Tokenizer).stopAfterFirstStmt {
    yylex.(*Tokenizer).stopped = true
  }
}

func yyPosition(yylex interface{}) int {
  return yylex.(*Tokenizer).Position
}

func yyOldPosition(yylex interface{}) int {
  return yylex.(*Tokenizer).OldPosition
}

func yySpecialCommentMode(yylex interface{}) bool {
  tkn := yylex.(*Tokenizer)
  return tkn.specialComment != nil
}

%}

%union {
  empty         struct{}
  statement     Statement
  selStmt       SelectStatement
  ddl           *DDL
  ddls          []*DDL
  ins           *Insert
  byt           byte
  bytes         []byte
  bytes2        [][]byte
  str           string
  int           int
  strs          []string
  selectExprs   SelectExprs
  selectExpr    SelectExpr
  columns       Columns
  statements    Statements
  partitions    Partitions
  colName       *ColName
  tableExprs    TableExprs
  tableExpr     TableExpr
  subquery      *Subquery
  simpleTableExpr  SimpleTableExpr
  joinCondition JoinCondition
  triggerName   TriggerName
  tableName     TableName
  tableNames    TableNames
  procedureName ProcedureName
  indexHints    *IndexHints
  asOf          *AsOf
  expr          Expr
  exprs         Exprs
  boolVal       BoolVal
  boolean       bool
  sqlVal        *SQLVal
  colTuple      ColTuple
  values        Values
  valTuple      ValTuple
  whens         []*When
  when          *When
  orderBy       OrderBy
  order         *Order
  limit         *Limit
  assignExprs   AssignmentExprs
  assignExpr    *AssignmentExpr
  setVarExprs   SetVarExprs
  setVarExpr    *SetVarExpr
  setScope      SetScope
  colIdent      ColIdent
  colIdents     []ColIdent
  tableIdent    TableIdent
  convertType   *ConvertType
  aliasedTableName *AliasedTableExpr
  TableSpec  *TableSpec
  columnType    ColumnType
  columnOrder   *ColumnOrder
  triggerOrder  *TriggerOrder
  colKeyOpt     ColumnKeyOption
  optVal        Expr
  LengthScaleOption LengthScaleOption
  columnDefinition *ColumnDefinition
  indexDefinition *IndexDefinition
  indexInfo     *IndexInfo
  indexOption   *IndexOption
  indexOptions  []*IndexOption
  flushOption   *FlushOption
  indexColumn   *IndexColumn
  indexColumns  []*IndexColumn
  constraintDefinition *ConstraintDefinition
  constraintInfo ConstraintInfo
  ReferenceAction ReferenceAction
  partDefs      []*PartitionDefinition
  partDef       *PartitionDefinition
  partSpec      *PartitionSpec
  viewSpec      *ViewSpec
  showFilter    *ShowFilter
  frame         *Frame
  frameExtent   *FrameExtent
  frameBound    *FrameBound
  caseStatementCases []CaseStatementCase
  caseStatementCase CaseStatementCase
  ifStatementConditions []IfStatementCondition
  ifStatementCondition IfStatementCondition
  signalInfo SignalInfo
  signalInfos []SignalInfo
  signalConditionItemName SignalConditionItemName
  declareHandlerAction DeclareHandlerAction
  declareHandlerCondition DeclareHandlerCondition
  declareHandlerConditions []DeclareHandlerCondition
  procedureParam ProcedureParam
  procedureParams []ProcedureParam
  characteristic Characteristic
  characteristics []Characteristic
  charsetCollate *CharsetAndCollate
  charsetCollates []*CharsetAndCollate
  Fields *Fields
  Lines	*Lines
  EnclosedBy *EnclosedBy
  tableAndLockType *TableAndLockType
  tableAndLockTypes TableAndLockTypes
  lockType LockType
  accountName AccountName
  accountNames []AccountName
  accountRenames []AccountRename
  authentication *Authentication
  accountWithAuth AccountWithAuth
  accountsWithAuth []AccountWithAuth
  tlsOptionItem TLSOptionItem
  tlsOptionItems []TLSOptionItem
  accountLimitItem AccountLimitItem
  accountLimitItems []AccountLimitItem
  passLockItem PassLockItem
  passLockItems []PassLockItem
  grantPrivilege Privilege
  grantPrivileges []Privilege
  grantObjectType GrantObjectType
  privilegeLevel PrivilegeLevel
  grantAssumption *GrantUserAssumption
  with *With
  window Window
  over *Over
  windowDef *WindowDef
}

%token LEX_ERROR
%left <bytes> UNION
%token <bytes> SELECT STREAM INSERT UPDATE DELETE FROM WHERE GROUP HAVING ORDER BY LIMIT OFFSET FOR CALL
%token <bytes> ALL DISTINCT AS EXISTS ASC DESC INTO DUPLICATE DEFAULT SET LOCK UNLOCK KEYS OF
%token <bytes> OUTFILE DATA LOAD LINES TERMINATED ESCAPED ENCLOSED OPTIONALLY STARTING
%right <bytes> UNIQUE KEY
%token <bytes> SYSTEM_TIME
%token <bytes> VALUES LAST_INSERT_ID SQL_CALC_FOUND_ROWS
%token <bytes> NEXT VALUE SHARE MODE
%token <bytes> SQL_NO_CACHE SQL_CACHE
%left <bytes> JOIN STRAIGHT_JOIN LEFT RIGHT INNER OUTER CROSS NATURAL USE FORCE
%left <bytes> ON USING
%token <empty> '(' ',' ')' '@'
%token <bytes> ID HEX STRING INTEGRAL FLOAT HEXNUM VALUE_ARG LIST_ARG COMMENT COMMENT_KEYWORD BIT_LITERAL
%token <bytes> NULL TRUE FALSE OFF

// Precedence dictated by mysql. But the vitess grammar is simplified.
// Some of these operators don't conflict in our situation. Nevertheless,
// it's better to have these listed in the correct order. Also, we don't
// support all operators yet.
%left <bytes> OR
%left <bytes> AND
%right <bytes> NOT '!'
%left <bytes> BETWEEN CASE WHEN THEN ELSE ELSEIF END
%left <bytes> '=' '<' '>' LE GE NE NULL_SAFE_EQUAL IS LIKE REGEXP IN
%nonassoc  UNBOUNDED // ideally should have same precedence as IDENT
%nonassoc ID NULL PARTITION RANGE ROWS GROUPS PRECEDING FOLLOWING
%left <bytes> '|'
%left <bytes> '&'
%left <bytes> SHIFT_LEFT SHIFT_RIGHT
%left <bytes> '+' '-'
%left <bytes> '*' '/' DIV '%' MOD
%left <bytes> '^'
%right <bytes> '~' UNARY
%left <bytes> COLLATE
%right <bytes> BINARY UNDERSCORE_BINARY UNDERSCORE_UTF8MB4
%right <bytes> INTERVAL
%nonassoc <bytes> '.'

// There is no need to define precedence for the JSON
// operators because the syntax is restricted enough that
// they don't cause conflicts.
%token <empty> JSON_EXTRACT_OP JSON_UNQUOTE_EXTRACT_OP

// DDL Tokens
%token <bytes> CREATE ALTER DROP RENAME ANALYZE ADD MODIFY CHANGE
%token <bytes> SCHEMA TABLE INDEX INDEXES VIEW TO IGNORE IF PRIMARY COLUMN SPATIAL FULLTEXT KEY_BLOCK_SIZE CHECK
%token <bytes> ACTION CASCADE CONSTRAINT FOREIGN NO REFERENCES RESTRICT
%token <bytes> FIRST AFTER
%token <bytes> SHOW DESCRIBE EXPLAIN DATE ESCAPE REPAIR OPTIMIZE TRUNCATE FORMAT
%token <bytes> MAXVALUE PARTITION REORGANIZE LESS THAN PROCEDURE TRIGGER TRIGGERS FUNCTION
%token <bytes> STATUS VARIABLES WARNINGS ERRORS KILL CONNECTION
%token <bytes> SEQUENCE ENABLE DISABLE
%token <bytes> EACH ROW BEFORE FOLLOWS PRECEDES DEFINER INVOKER
%token <bytes> INOUT OUT DETERMINISTIC CONTAINS READS MODIFIES SQL SECURITY TEMPORARY ALGORITHM MERGE TEMPTABLE UNDEFINED

// SIGNAL Tokens
%token <bytes> CLASS_ORIGIN SUBCLASS_ORIGIN MESSAGE_TEXT MYSQL_ERRNO CONSTRAINT_CATALOG CONSTRAINT_SCHEMA
%token <bytes> CONSTRAINT_NAME CATALOG_NAME SCHEMA_NAME TABLE_NAME COLUMN_NAME CURSOR_NAME SIGNAL RESIGNAL SQLSTATE

// DECLARE Tokens
%token <bytes> DECLARE CONDITION CURSOR CONTINUE EXIT UNDO HANDLER FOUND SQLWARNING SQLEXCEPTION

// Permissions Tokens
%token <bytes> USER IDENTIFIED ROLE REUSE GRANT GRANTS REVOKE NONE ATTRIBUTE RANDOM PASSWORD INITIAL AUTHENTICATION
%token <bytes> SSL X509 CIPHER ISSUER SUBJECT ACCOUNT EXPIRE NEVER DAY OPTION OPTIONAL EXCEPT ADMIN PRIVILEGES
%token <bytes> MAX_QUERIES_PER_HOUR MAX_UPDATES_PER_HOUR MAX_CONNECTIONS_PER_HOUR MAX_USER_CONNECTIONS FLUSH
%token <bytes> FAILED_LOGIN_ATTEMPTS PASSWORD_LOCK_TIME UNBOUNDED REQUIRE PROXY ROUTINE TABLESPACE CLIENT SLAVE
%token <bytes> EVENT EXECUTE FILE RELOAD REPLICATION SHUTDOWN SUPER USAGE LOGS ENGINE ERROR GENERAL HOSTS
%token <bytes> OPTIMIZER_COSTS RELAY SLOW USER_RESOURCES NO_WRITE_TO_BINLOG CHANNEL

// Transaction Tokens
%token <bytes> BEGIN START TRANSACTION COMMIT ROLLBACK SAVEPOINT WORK RELEASE

// Type Tokens
%token <bytes> BIT TINYINT SMALLINT MEDIUMINT INT INTEGER BIGINT INTNUM SERIAL
%token <bytes> REAL DOUBLE FLOAT_TYPE DECIMAL NUMERIC DEC FIXED PRECISION
%token <bytes> TIME TIMESTAMP DATETIME YEAR
%token <bytes> CHAR VARCHAR BOOL CHARACTER VARBINARY NCHAR NVARCHAR NATIONAL VARYING
%token <bytes> TEXT TINYTEXT MEDIUMTEXT LONGTEXT LONG
%token <bytes> BLOB TINYBLOB MEDIUMBLOB LONGBLOB JSON ENUM
%token <bytes> GEOMETRY POINT LINESTRING POLYGON GEOMETRYCOLLECTION MULTIPOINT MULTILINESTRING MULTIPOLYGON

// Lock tokens
%token <bytes> LOCAL LOW_PRIORITY

// Type Modifiers
%token <bytes> NULLX AUTO_INCREMENT APPROXNUM SIGNED UNSIGNED ZEROFILL

// Supported SHOW tokens
%token <bytes> COLLATION DATABASES SCHEMAS TABLES FULL PROCESSLIST COLUMNS FIELDS ENGINES PLUGINS

// SET tokens
%token <bytes> NAMES CHARSET GLOBAL SESSION ISOLATION LEVEL READ WRITE ONLY REPEATABLE COMMITTED UNCOMMITTED SERIALIZABLE
%token <bytes> ENCRYPTION

// Functions
%token <bytes> CURRENT_TIMESTAMP DATABASE CURRENT_DATE CURRENT_USER
%token <bytes> CURRENT_TIME LOCALTIME LOCALTIMESTAMP
%token <bytes> UTC_DATE UTC_TIME UTC_TIMESTAMP
%token <bytes> REPLACE
%token <bytes> CONVERT CAST
%token <bytes> SUBSTR SUBSTRING
%token <bytes> TRIM LEADING TRAILING BOTH
%token <bytes> GROUP_CONCAT SEPARATOR
%token <bytes> TIMESTAMPADD TIMESTAMPDIFF

// Window functions
%token <bytes> OVER WINDOW GROUPING GROUPS
%token <bytes> CURRENT ROWS RANGE
%token <bytes> AVG BIT_AND BIT_OR BIT_XOR COUNT JSON_ARRAYAGG JSON_OBJECTAGG MAX MIN STDDEV_POP STDDEV STD STDDEV_SAMP
%token <bytes> SUM VAR_POP VARIANCE VAR_SAMP CUME_DIST DENSE_RANK FIRST_VALUE LAG LAST_VALUE LEAD NTH_VALUE NTILE
%token <bytes> ROW_NUMBER PERCENT_RANK RANK

// Match
%token <bytes> MATCH AGAINST BOOLEAN LANGUAGE WITH QUERY EXPANSION

// MySQL reserved words that are unused by this grammar will map to this token.
%token <bytes> UNUSED ARRAY DESCRIPTION EMPTY JSON_TABLE LATERAL MEMBER RECURSIVE
%token <bytes> ACTIVE BUCKETS CLONE COMPONENT DEFINITION ENFORCED EXCLUDE FOLLOWING GEOMCOLLECTION GET_MASTER_PUBLIC_KEY HISTOGRAM HISTORY
%token <bytes> INACTIVE INVISIBLE LOCKED MASTER_COMPRESSION_ALGORITHMS MASTER_PUBLIC_KEY_PATH MASTER_TLS_CIPHERSUITES MASTER_ZSTD_COMPRESSION_LEVEL
%token <bytes> NESTED NETWORK_NAMESPACE NOWAIT NULLS OJ OLD ORDINALITY ORGANIZATION OTHERS PATH PERSIST PERSIST_ONLY PRECEDING PRIVILEGE_CHECKS_USER PROCESS
%token <bytes> REFERENCE REQUIRE_ROW_FORMAT RESOURCE RESPECT RESTART RETAIN SECONDARY SECONDARY_ENGINE SECONDARY_LOAD SECONDARY_UNLOAD SKIP SRID
%token <bytes> THREAD_PRIORITY TIES VCPU VISIBLE SYSTEM INFILE

// Generated Columns
%token <bytes> GENERATED ALWAYS STORED VIRTUAL

// TODO: categorize/organize these somehow later
%token <bytes> NVAR PASSWORD_LOCK

%type <statement> command
%type <selStmt>  create_query_expression select_statement base_select base_select_no_cte union_lhs union_rhs
%type <statement> stream_statement insert_statement update_statement delete_statement set_statement trigger_body
%type <statement> create_statement rename_statement drop_statement truncate_statement call_statement
%type <statement> trigger_begin_end_block statement_list_statement case_statement if_statement signal_statement
%type <statement> begin_end_block declare_statement resignal_statement
%type <statement> savepoint_statement rollback_savepoint_statement release_savepoint_statement
%type <statement> lock_statement unlock_statement kill_statement grant_statement revoke_statement flush_statement
%type <statements> statement_list
%type <caseStatementCases> case_statement_case_list
%type <caseStatementCase> case_statement_case
%type <ifStatementConditions> elseif_list
%type <ifStatementCondition> elseif_list_item
%type <signalInfo> signal_information_item
%type <signalInfos> signal_information_item_list
%type <signalConditionItemName> signal_information_name
%type <declareHandlerCondition> declare_handler_condition
%type <declareHandlerConditions> declare_handler_condition_list
%type <declareHandlerAction> declare_handler_action
%type <bytes> signal_condition_value
%type <str> trigger_time trigger_event
%type <statement> alter_statement alter_table_statement
%type <ddl> create_table_prefix rename_list alter_table_statement_part
%type <ddls> alter_table_statement_list
%type <statement> analyze_statement show_statement use_statement
%type <statement> describe_statement explain_statement explainable_statement
%type <statement> begin_statement commit_statement rollback_statement start_transaction_statement load_statement
%type <bytes2> comment_opt comment_list
%type <str> union_op insert_or_replace
%type <str> distinct_opt straight_join_opt cache_opt match_option separator_opt format_opt
%type <expr> like_escape_opt
%type <selectExprs> select_expression_list argument_expression_list argument_expression_list_opt
%type <selectExpr> select_expression argument_expression
%type <expr> expression naked_like group_by
%type <tableExprs> table_references cte_list
%type <with> with_clause
%type <tableExpr> table_reference table_function table_factor join_table common_table_expression
%type <simpleTableExpr> values_statement subquery_or_values
%type <subquery> subquery
%type <joinCondition> join_condition join_condition_opt on_expression_opt
%type <tableNames> table_name_list delete_table_list view_name_list
%type <str> inner_join outer_join straight_join natural_join
%type <triggerName> trigger_name
%type <tableName> table_name load_into_table_name into_table_name delete_table_name
%type <aliasedTableName> aliased_table_name aliased_table_options
%type <procedureName> procedure_name
%type <indexHints> index_hint_list
%type <expr> where_expression_opt
%type <expr> condition
%type <boolVal> boolean_value
%type <boolean> enforced_opt
%type <str> compare
%type <ins> insert_data
%type <expr> value value_expression num_val as_of_opt integral_or_value_arg integral_or_interval_expr
%type <expr> function_call_keyword function_call_nonkeyword function_call_generic function_call_conflict
%type <expr> func_datetime_precision function_call_window function_call_aggregate_with_window
%type <str> is_suffix
%type <colTuple> col_tuple
%type <exprs> expression_list group_by_list partition_by_opt
%type <values> tuple_list row_list
%type <valTuple> row_tuple tuple_or_empty
%type <expr> tuple_expression
%type <colName> column_name
%type <whens> when_expression_list
%type <when> when_expression
%type <expr> expression_opt else_expression_opt
%type <exprs> group_by_opt
%type <expr> having_opt having
%type <orderBy> order_by_opt order_list
%type <columnOrder> column_order_opt
%type <triggerOrder> trigger_order_opt
%type <order> order
%type <over> over over_opt
%type <window> window window_opt
%type <windowDef> window_definition window_spec
%type <frame> frame_opt
%type <frameExtent> frame_extent
%type <frameBound> frame_bound
%type <int> lexer_position lexer_old_position
%type <boolean> special_comment_mode
%type <str> asc_desc_opt
%type <limit> limit_opt
%type <str> lock_opt
%type <columns> ins_column_list ins_column_list_opt column_list column_list_opt
%type <partitions> opt_partition_clause partition_list
%type <assignExprs> on_dup_opt assignment_list
%type <setVarExprs> set_list transaction_chars
%type <bytes> charset_or_character_set
%type <assignExpr> assignment_expression
%type <setVarExpr> set_expression set_expression_assignment transaction_char
%type <setScope> set_scope_primary set_scope_secondary
%type <str> isolation_level
%type <bytes> for_from
%type <str> ignore_opt default_opt
%type <str> from_database_opt columns_or_fields
%type <boolean> full_opt
%type <showFilter> like_or_where_opt
%type <byt> exists_opt not_exists_opt sql_calc_found_rows_opt temp_opt
%type <str> key_type key_type_opt
%type <str> flush_type flush_type_opt
%type <empty> to_opt to_or_as as_opt column_opt describe
%type <str> algorithm_opt definer_opt security_opt
%type <viewSpec> create_algorithm_view
%type <bytes> reserved_keyword non_reserved_keyword column_name_safe_reserved_keyword
%type <colIdent> sql_id reserved_sql_id col_alias as_ci_opt using_opt existing_window_name_opt
%type <colIdents> reserved_sql_id_list
%type <expr> charset_value
%type <tableIdent> table_id reserved_table_id table_alias
%type <str> charset
%type <str> show_session_or_global
%type <convertType> convert_type
%type <columnType> column_type  column_type_options
%type <columnType> int_type decimal_type numeric_type time_type char_type spatial_type
%type <sqlVal> length_opt column_comment ignore_number_opt
%type <optVal> column_default on_update
%type <str> charset_opt collate_opt
%type <boolean> default_keyword_opt
%type <charsetCollate> charset_default_opt collate_default_opt encryption_default_opt
%type <charsetCollates> creation_option creation_option_opt
%type <boolVal> stored_opt
%type <boolVal> unsigned_opt zero_fill_opt
%type <LengthScaleOption> float_length_opt decimal_length_opt
%type <boolVal> auto_increment local_opt optionally_opt
%type <colKeyOpt> column_key
%type <strs> enum_values
%type <columnDefinition> column_definition column_definition_for_create
%type <indexDefinition> index_definition
%type <constraintDefinition> constraint_definition check_constraint_definition
%type <str> index_or_key indexes_or_keys index_or_key_opt
%type <str> from_or_in show_database_opt
%type <str> name_opt
%type <str> equal_opt
%type <TableSpec> table_spec table_column_list
%type <str> table_option_list table_option table_opt_value
%type <indexInfo> index_info
%type <indexColumn> index_column
%type <indexColumns> index_column_list
%type <indexOption> index_option
%type <indexOptions> index_option_list index_option_list_opt
%type <flushOption> flush_option
%type <str> relay_logs_attribute
%type <constraintInfo> constraint_info check_constraint_info
%type <partDefs> partition_definitions
%type <partDef> partition_definition
%type <partSpec> partition_operation
%type <ReferenceAction> fk_reference_action fk_on_delete fk_on_update drop_statement_action
%type <str> pk_name_opt constraint_symbol_opt infile_opt
%type <exprs> call_param_list_opt
%type <procedureParams> proc_param_list_opt proc_param_list
%type <procedureParam> proc_param
%type <characteristics> characteristic_list_opt characteristic_list
%type <characteristic> characteristic
%type <Fields> fields_opt
%type <Lines> lines_opt
%type <EnclosedBy> enclosed_by_opt
%type <sqlVal> terminated_by_opt starting_by_opt escaped_by_opt
%type <tableAndLockTypes> lock_table_list
%type <tableAndLockType> lock_table
%type <lockType> lock_type
%type <accountName> account_name role_name
%type <accountNames> account_name_list role_name_list default_role_opt
%type <accountRenames> rename_user_list
%type <str> account_name_str user_comment_attribute
%type <accountWithAuth> account_with_auth
%type <accountsWithAuth> account_with_auth_list
%type <authentication> authentication authentication_initial
%type <tlsOptionItem> tls_option_item
%type <tlsOptionItems> tls_options tls_option_item_list
%type <accountLimitItem> account_limit_item
%type <accountLimitItems> account_limits account_limit_item_list
%type <passLockItem> pass_lock_item
%type <passLockItems> pass_lock_options pass_lock_item_list
%type <grantPrivilege> grant_privilege
%type <grantPrivileges> grant_privilege_list
%type <strs> grant_privilege_columns_opt grant_privilege_column_list
%type <grantObjectType> grant_object_type
%type <privilegeLevel> grant_privilege_level
%type <grantAssumption> grant_assumption
%type <boolean> with_grant_opt with_admin_opt

%start any_command

%%

any_command:
  command
  {
    setParseTree(yylex, $1)
  }
| command ';'
  {
    setParseTree(yylex, $1)
    statementSeen(yylex)
  }

command:
  select_statement
  {
    $$ = $1
  }
| stream_statement
| insert_statement
| update_statement
| delete_statement
| set_statement
| create_statement
| alter_statement
| rename_statement
| drop_statement
| truncate_statement
| analyze_statement
| show_statement
| use_statement
| begin_statement
| commit_statement
| rollback_statement
| explain_statement
| describe_statement
| signal_statement
| resignal_statement
| call_statement
| load_statement
| savepoint_statement
| rollback_savepoint_statement
| release_savepoint_statement
| lock_statement
| unlock_statement
| kill_statement
| grant_statement
| revoke_statement
| flush_statement
| /*empty*/
{
  setParseTree(yylex, nil)
}

load_statement:
  LOAD DATA local_opt infile_opt load_into_table_name opt_partition_clause charset_opt fields_opt lines_opt ignore_number_opt column_list_opt
  {
    $$ = &Load{Local: $3, Infile: $4, Table: $5, Partition: $6, Charset: $7, Fields: $8, Lines: $9, IgnoreNum: $10, Columns: $11}
  }

select_statement:
  base_select order_by_opt limit_opt lock_opt
  {
    $1.SetOrderBy($2)
    $1.SetLimit($3)
    $1.SetLock($4)
    $$ = $1
  }
| SELECT comment_opt cache_opt NEXT num_val for_from table_name
  {
    $$ = &Select{Comments: Comments($2), Cache: $3, SelectExprs: SelectExprs{Nextval{Expr: $5}}, From: TableExprs{&AliasedTableExpr{Expr: $7}}}
  }

stream_statement:
  STREAM comment_opt select_expression FROM table_name
  {
    $$ = &Stream{Comments: Comments($2), SelectExpr: $3, Table: $5}
  }

// base_select is an unparenthesized SELECT with no order by clause or beyond.
base_select:
  base_select_no_cte
  {
    $$ = $1
  }
| with_clause SELECT comment_opt cache_opt distinct_opt sql_calc_found_rows_opt straight_join_opt select_expression_list FROM table_references where_expression_opt group_by_opt having_opt window_opt
  {
    $$ = &Select{With: $1, Comments: Comments($3), Cache: $4, Distinct: $5, Hints: $7, SelectExprs: $8, From: $10, Where: NewWhere(WhereStr, $11), GroupBy: GroupBy($12), Having: NewWhere(HavingStr, $13), Window: $14}
    if $6 == 1 {
      $$.(*Select).CalcFoundRows = true
    }
  }
| union_lhs union_op union_rhs
  {
    $$ = &Union{Type: $2, Left: $1, Right: $3}
  }

base_select_no_cte:
  SELECT comment_opt cache_opt distinct_opt sql_calc_found_rows_opt straight_join_opt select_expression_list where_expression_opt group_by_opt having_opt window_opt
  {
    $$ = &Select{Comments: Comments($2), Cache: $3, Distinct: $4, Hints: $6, SelectExprs: $7, From: TableExprs{&AliasedTableExpr{Expr:TableName{Name: NewTableIdent("dual")}}}, Where: NewWhere(WhereStr, $8), GroupBy: GroupBy($9), Having: NewWhere(HavingStr, $10), Window: $11}
    if $5 == 1 {
      $$.(*Select).CalcFoundRows = true
    }
  }
| SELECT comment_opt cache_opt distinct_opt sql_calc_found_rows_opt straight_join_opt select_expression_list FROM table_references where_expression_opt group_by_opt having_opt window_opt
  {
    $$ = &Select{Comments: Comments($2), Cache: $3, Distinct: $4, Hints: $6, SelectExprs: $7, From: $9, Where: NewWhere(WhereStr, $10), GroupBy: GroupBy($11), Having: NewWhere(HavingStr, $12), Window: $13}
    if $5 == 1 {
      $$.(*Select).CalcFoundRows = true
    }
  }

with_clause:
  WITH cte_list
  {
   $$ = &With{Ctes: $2, Recursive: false}
  }
| WITH RECURSIVE cte_list
  {
    $$ = &With{Ctes: $3, Recursive: true}
  }

cte_list:
  common_table_expression
  {
    $$ = TableExprs{$1}
  }
| cte_list ',' common_table_expression
  {
    $$ = append($1, $3)
  }

common_table_expression:
  table_alias ins_column_list_opt AS subquery_or_values
  {
    $$ = &CommonTableExpr{&AliasedTableExpr{Expr:$4, As: $1}, $2}
  }

union_lhs:
  base_select
  {
    $$ = $1
  }
| openb select_statement closeb
  {
    $$ = &ParenSelect{Select: $2}
  }

union_rhs:
  base_select_no_cte
  {
    $$ = $1
  }
| openb select_statement closeb
  {
    $$ = &ParenSelect{Select: $2}
  }

insert_statement:
  insert_or_replace comment_opt ignore_opt into_table_name opt_partition_clause insert_data on_dup_opt
  {
    // insert_data returns a *Insert pre-filled with Columns & Values
    ins := $6
    ins.Action = $1
    ins.Comments = $2
    ins.Ignore = $3
    ins.Table = $4
    ins.Partitions = $5
    ins.OnDup = OnDup($7)
    $$ = ins
  }
| insert_or_replace comment_opt ignore_opt into_table_name opt_partition_clause SET assignment_list on_dup_opt
  {
    cols := make(Columns, 0, len($7))
    vals := make(ValTuple, 0, len($8))
    for _, updateList := range $7 {
      cols = append(cols, updateList.Name.Name)
      vals = append(vals, updateList.Expr)
    }
    $$ = &Insert{Action: $1, Comments: Comments($2), Ignore: $3, Table: $4, Partitions: $5, Columns: cols, Rows: Values{vals}, OnDup: OnDup($8)}
  }

insert_or_replace:
  INSERT
  {
    $$ = InsertStr
  }
| REPLACE
  {
    $$ = ReplaceStr
  }

update_statement:
  UPDATE comment_opt ignore_opt table_references SET assignment_list where_expression_opt order_by_opt limit_opt
  {
    $$ = &Update{Comments: Comments($2), Ignore: $3, TableExprs: $4, Exprs: $6, Where: NewWhere(WhereStr, $7), OrderBy: $8, Limit: $9}
  }

delete_statement:
  DELETE comment_opt FROM table_name opt_partition_clause where_expression_opt order_by_opt limit_opt
  {
    $$ = &Delete{Comments: Comments($2), TableExprs:  TableExprs{&AliasedTableExpr{Expr:$4}}, Partitions: $5, Where: NewWhere(WhereStr, $6), OrderBy: $7, Limit: $8}
  }
| DELETE comment_opt FROM table_name_list USING table_references where_expression_opt
  {
    $$ = &Delete{Comments: Comments($2), Targets: $4, TableExprs: $6, Where: NewWhere(WhereStr, $7)}
  }
| DELETE comment_opt table_name_list from_or_using table_references where_expression_opt
  {
    $$ = &Delete{Comments: Comments($2), Targets: $3, TableExprs: $5, Where: NewWhere(WhereStr, $6)}
  }
| DELETE comment_opt delete_table_list from_or_using table_references where_expression_opt
  {
    $$ = &Delete{Comments: Comments($2), Targets: $3, TableExprs: $5, Where: NewWhere(WhereStr, $6)}
  }

from_or_using:
  FROM {}
| USING {}

view_name_list:
  table_name
  {
    $$ = TableNames{$1.ToViewName()}
  }
| view_name_list ',' table_name
  {
    $$ = append($$, $3.ToViewName())
  }

table_name_list:
  table_name
  {
    $$ = TableNames{$1}
  }
| table_name_list ',' table_name
  {
    $$ = append($$, $3)
  }

delete_table_list:
  delete_table_name
  {
    $$ = TableNames{$1}
  }
| delete_table_list ',' delete_table_name
  {
    $$ = append($$, $3)
  }

opt_partition_clause:
  {
    $$ = nil
  }
| PARTITION openb partition_list closeb
  {
  $$ = $3
  }

set_statement:
  SET comment_opt set_list
  {
    $$ = &Set{Comments: Comments($2), Exprs: $3}
  }
| SET comment_opt TRANSACTION transaction_chars
  {
    for i := 0; i < len($4); i++ {
      $4[i].Scope = SetScope_None
    }
    $$ = &Set{Comments: Comments($2), Exprs: $4}
  }
| SET comment_opt set_scope_primary TRANSACTION transaction_chars
  {
    for i := 0; i < len($5); i++ {
      $5[i].Scope = $3
    }
    $$ = &Set{Comments: Comments($2), Exprs: $5}
  }

transaction_chars:
  transaction_char
  {
    $$ = SetVarExprs{$1}
  }
| transaction_chars ',' transaction_char
  {
    $$ = append($$, $3)
  }

transaction_char:
  ISOLATION LEVEL isolation_level
  {
    $$ = &SetVarExpr{Name: NewColName(TransactionStr), Expr: NewStrVal([]byte($3))}
  }
| READ WRITE
  {
    $$ = &SetVarExpr{Name: NewColName(TransactionStr), Expr: NewStrVal([]byte(TxReadWrite))}
  }
| READ ONLY
  {
    $$ = &SetVarExpr{Name: NewColName(TransactionStr), Expr: NewStrVal([]byte(TxReadOnly))}
  }

isolation_level:
  REPEATABLE READ
  {
    $$ = IsolationLevelRepeatableRead
  }
| READ COMMITTED
  {
    $$ = IsolationLevelReadCommitted
  }
| READ UNCOMMITTED
  {
    $$ = IsolationLevelReadUncommitted
  }
| SERIALIZABLE
  {
    $$ = IsolationLevelSerializable
  }

lexer_position:
  {
    $$ = yyPosition(yylex)
  }

lexer_old_position:
  {
    $$ = yyOldPosition(yylex)
  }

special_comment_mode:
  {
    $$ = yySpecialCommentMode(yylex)
  }

create_statement:
  create_table_prefix table_spec
  {
    $1.TableSpec = $2
    if len($1.TableSpec.Constraints) > 0 {
      $1.ConstraintAction = AddStr
    }
    $$ = $1
  }
  // TODO: Allow for table specs to be parsed here
| create_table_prefix as_opt create_query_expression
  {
    $1.OptSelect = &OptSelect{Select: $3}
    $$ = $1
  }
| create_table_prefix LIKE table_name
  {
    $1.OptLike = &OptLike{LikeTable: $3}
    $$ = $1
  }
| CREATE key_type_opt INDEX sql_id using_opt ON table_name '(' index_column_list ')' index_option_list_opt
  {
    $$ = &DDL{Action: AlterStr, Table: $7, IndexSpec: &IndexSpec{Action: CreateStr, ToName: $4, Using: $5, Type: $2, Columns: $9, Options: $11}}
  }
| CREATE create_algorithm_view VIEW table_name AS lexer_position special_comment_mode select_statement lexer_position
  {
    $2.ViewName = $4.ToViewName()
    $2.ViewExpr = $8
    $$ = &DDL{Action: CreateStr, ViewSpec: $2, SpecialCommentMode: $7, SubStatementPositionStart: $6, SubStatementPositionEnd: $9 - 1}
  }
| CREATE OR REPLACE create_algorithm_view VIEW table_name AS lexer_position special_comment_mode select_statement lexer_position
  {
    $4.ViewName = $6.ToViewName()
    $4.ViewExpr = $10
    $$ = &DDL{Action: CreateStr, ViewSpec: $4,  SpecialCommentMode: $9, SubStatementPositionStart: $8, SubStatementPositionEnd: $11 - 1, OrReplace: true}
  }
| CREATE DATABASE not_exists_opt ID creation_option_opt
  {
    var ne bool
    if $3 != 0 {
      ne = true
    }
    $$ = &DBDDL{Action: CreateStr, DBName: string($4), IfNotExists: ne, CharsetCollate: $5}
  }
| CREATE SCHEMA not_exists_opt ID creation_option_opt
  {
    var ne bool
    if $3 != 0 {
      ne = true
    }
    $$ = &DBDDL{Action: CreateStr, DBName: string($4), IfNotExists: ne, CharsetCollate: $5}
  }
| CREATE definer_opt TRIGGER trigger_name trigger_time trigger_event ON table_name FOR EACH ROW trigger_order_opt lexer_position special_comment_mode trigger_body lexer_position
  {
    $$ = &DDL{Action: CreateStr, Table: $8, TriggerSpec: &TriggerSpec{TrigName: $4, Definer: $2, Time: $5, Event: $6, Order: $12, Body: $15}, SpecialCommentMode: $14, SubStatementPositionStart: $13, SubStatementPositionEnd: $16 - 1}
  }
| CREATE definer_opt PROCEDURE procedure_name '(' proc_param_list_opt ')' characteristic_list_opt lexer_old_position special_comment_mode statement_list_statement lexer_position
  {
    $$ = &DDL{Action: CreateStr, ProcedureSpec: &ProcedureSpec{ProcName: $4, Definer: $2, Params: $6, Characteristics: $8, Body: $11}, SpecialCommentMode: $10, SubStatementPositionStart: $9, SubStatementPositionEnd: $12 - 1}
  }
| CREATE USER not_exists_opt account_with_auth_list default_role_opt tls_options account_limits pass_lock_options user_comment_attribute
  {
    var notExists bool
    if $3 != 0 {
      notExists = true
    }
    tlsOptions, err := NewTLSOptions($6)
    if err != nil {
      yylex.Error(err.Error())
      return 1
    }
    accountLimits, err := NewAccountLimits($7)
    if err != nil {
      yylex.Error(err.Error())
      return 1
    }
    passwordOptions, locked := NewPasswordOptionsWithLock($8)
    $$ = &CreateUser{IfNotExists: notExists, Users: $4, DefaultRoles: $5, TLSOptions: tlsOptions, AccountLimits: accountLimits, PasswordOptions: passwordOptions, Locked: locked, Attribute: $9}
  }
| CREATE ROLE not_exists_opt role_name_list
  {
    var notExists bool
    if $3 != 0 {
      notExists = true
    }
    $$ = &CreateRole{IfNotExists: notExists, Roles: $4}
  }

default_role_opt:
  {
    $$ = nil
  }
| DEFAULT ROLE role_name_list
  {
    $$ = $3
  }

tls_options:
  {
    $$ = nil
  }
| REQUIRE NONE
  {
    $$ = nil
  }
| REQUIRE tls_option_item_list
  {
    $$ = $2
  }

tls_option_item_list:
  tls_option_item
  {
    $$ = []TLSOptionItem{$1}
  }
| tls_option_item_list AND tls_option_item
  {
    $$ = append($1, $3)
  }

tls_option_item:
  SSL
  {
    $$ = TLSOptionItem{TLSOptionItemType: TLSOptionItemType_SSL, ItemData: ""}
  }
| X509
  {
    $$ = TLSOptionItem{TLSOptionItemType: TLSOptionItemType_X509, ItemData: ""}
  }
| CIPHER STRING
  {
    $$ = TLSOptionItem{TLSOptionItemType: TLSOptionItemType_Cipher, ItemData: string($2)}
  }
| ISSUER STRING
  {
    $$ = TLSOptionItem{TLSOptionItemType: TLSOptionItemType_Issuer, ItemData: string($2)}
  }
| SUBJECT STRING
  {
    $$ = TLSOptionItem{TLSOptionItemType: TLSOptionItemType_Subject, ItemData: string($2)}
  }

account_limits:
  {
    $$ = nil
  }
| WITH account_limit_item_list
  {
    $$ = $2
  }

account_limit_item_list:
  account_limit_item
  {
    $$ = []AccountLimitItem{$1}
  }
| account_limit_item_list account_limit_item
  {
    $$ = append($1, $2)
  }

account_limit_item:
  MAX_QUERIES_PER_HOUR INTEGRAL
  {
    $$ = AccountLimitItem{AccountLimitItemType: AccountLimitItemType_Queries_PH, Count: NewIntVal($2)}
  }
| MAX_UPDATES_PER_HOUR INTEGRAL
  {
    $$ = AccountLimitItem{AccountLimitItemType: AccountLimitItemType_Updates_PH, Count: NewIntVal($2)}
  }
| MAX_CONNECTIONS_PER_HOUR INTEGRAL
  {
    $$ = AccountLimitItem{AccountLimitItemType: AccountLimitItemType_Connections_PH, Count: NewIntVal($2)}
  }
| MAX_USER_CONNECTIONS INTEGRAL
  {
    $$ = AccountLimitItem{AccountLimitItemType: AccountLimitItemType_Connections, Count: NewIntVal($2)}
  }

pass_lock_options:
  {
    $$ = nil
  }
| pass_lock_item_list
  {
    $$ = $1
  }

pass_lock_item_list:
  pass_lock_item
  {
    $$ = []PassLockItem{$1}
  }
| pass_lock_item_list pass_lock_item
  {
    $$ = append($1, $2)
  }

pass_lock_item:
  PASSWORD EXPIRE DEFAULT
  {
    $$ = PassLockItem{PassLockItemType: PassLockItemType_PassExpireDefault, Value: nil}
  }
| PASSWORD EXPIRE NEVER
  {
    $$ = PassLockItem{PassLockItemType: PassLockItemType_PassExpireNever, Value: nil}
  }
| PASSWORD EXPIRE INTERVAL INTEGRAL DAY
  {
    $$ = PassLockItem{PassLockItemType: PassLockItemType_PassExpireInterval, Value: NewIntVal($4)}
  }
| PASSWORD HISTORY DEFAULT
  {
    $$ = PassLockItem{PassLockItemType: PassLockItemType_PassHistory, Value: nil}
  }
| PASSWORD HISTORY INTEGRAL
  {
    $$ = PassLockItem{PassLockItemType: PassLockItemType_PassHistory, Value: NewIntVal($3)}
  }
| PASSWORD REUSE INTERVAL DEFAULT
  {
    $$ = PassLockItem{PassLockItemType: PassLockItemType_PassReuseInterval, Value: nil}
  }
| PASSWORD REUSE INTERVAL INTEGRAL DAY
  {
    $$ = PassLockItem{PassLockItemType: PassLockItemType_PassReuseInterval, Value: NewIntVal($4)}
  }
| PASSWORD REQUIRE CURRENT DEFAULT
  {
    $$ = PassLockItem{PassLockItemType: PassLockItemType_PassReqCurrentDefault, Value: nil}
  }
| PASSWORD REQUIRE CURRENT OPTIONAL
  {
    $$ = PassLockItem{PassLockItemType: PassLockItemType_PassReqCurrentOptional, Value: nil}
  }
| FAILED_LOGIN_ATTEMPTS INTEGRAL
  {
    $$ = PassLockItem{PassLockItemType: PassLockItemType_PassFailedLogins, Value: NewIntVal($2)}
  }
| PASSWORD_LOCK_TIME INTEGRAL
  {
    $$ = PassLockItem{PassLockItemType: PassLockItemType_PassLockTime, Value: NewIntVal($2)}
  }
| PASSWORD_LOCK_TIME UNBOUNDED
  {
    $$ = PassLockItem{PassLockItemType: PassLockItemType_PassLockTime, Value: nil}
  }
| ACCOUNT LOCK
  {
    $$ = PassLockItem{PassLockItemType: PassLockItemType_AccountLock, Value: nil}
  }
| ACCOUNT UNLOCK
  {
    $$ = PassLockItem{PassLockItemType: PassLockItemType_AccountUnlock, Value: nil}
  }

user_comment_attribute:
  {
    $$ = ""
  }
| COMMENT_KEYWORD STRING
  {
    comment := string($2)
    $$ = `{"comment": "`+escapeDoubleQuotes(comment)+`"}`
  }
| ATTRIBUTE STRING
  {
    $$ = string($2)
  }

grant_statement:
  GRANT ALL ON grant_object_type grant_privilege_level TO account_name_list with_grant_opt grant_assumption
  {
    allPriv := []Privilege{Privilege{Type: PrivilegeType_All, Columns: nil}}
    $$ = &GrantPrivilege{Privileges: allPriv, ObjectType: $4, PrivilegeLevel: $5, To: $7, WithGrantOption: $8, As: $9}
  }
| GRANT grant_privilege_list ON grant_object_type grant_privilege_level TO account_name_list with_grant_opt grant_assumption
  {
    $$ = &GrantPrivilege{Privileges: $2, ObjectType: $4, PrivilegeLevel: $5, To: $7, WithGrantOption: $8, As: $9}
  }
| GRANT role_name_list TO account_name_list with_admin_opt
  {
    $$ = &GrantRole{Roles: $2, To: $4, WithAdminOption: $5}
  }
| GRANT PROXY ON account_name TO account_name_list with_grant_opt
  {
    $$ = &GrantProxy{On: $4, To: $6, WithGrantOption: $7}
  }

revoke_statement:
  REVOKE ALL ON grant_object_type grant_privilege_level FROM account_name_list
  {
    allPriv := []Privilege{Privilege{Type: PrivilegeType_All, Columns: nil}}
    $$ = &RevokePrivilege{Privileges: allPriv, ObjectType: $4, PrivilegeLevel: $5, From: $7}
  }
| REVOKE grant_privilege_list ON grant_object_type grant_privilege_level FROM account_name_list
  {
    $$ = &RevokePrivilege{Privileges: $2, ObjectType: $4, PrivilegeLevel: $5, From: $7}
  }
| REVOKE ALL ',' GRANT OPTION FROM account_name_list
  {
    $$ = &RevokeAllPrivileges{From: $7}
  }
| REVOKE ALL PRIVILEGES ',' GRANT OPTION FROM account_name_list
  {
    $$ = &RevokeAllPrivileges{From: $8}
  }
| REVOKE role_name_list FROM account_name_list
  {
    $$ = &RevokeRole{Roles: $2, From: $4}
  }
| REVOKE PROXY ON account_name FROM account_name_list
  {
    $$ = &RevokeProxy{On: $4, From: $6}
  }

grant_privilege:
  ALTER grant_privilege_columns_opt
  {
    $$ = Privilege{Type: PrivilegeType_Alter, Columns: $2}
  }
| ALTER ROUTINE grant_privilege_columns_opt
  {
    $$ = Privilege{Type: PrivilegeType_AlterRoutine, Columns: $3}
  }
| CREATE grant_privilege_columns_opt
  {
    $$ = Privilege{Type: PrivilegeType_Create, Columns: $2}
  }
| CREATE ROLE grant_privilege_columns_opt
  {
    $$ = Privilege{Type: PrivilegeType_CreateRole, Columns: $3}
  }
| CREATE ROUTINE grant_privilege_columns_opt
  {
    $$ = Privilege{Type: PrivilegeType_CreateRoutine, Columns: $3}
  }
| CREATE TABLESPACE grant_privilege_columns_opt
  {
    $$ = Privilege{Type: PrivilegeType_CreateTablespace, Columns: $3}
  }
| CREATE TEMPORARY TABLES grant_privilege_columns_opt
  {
    $$ = Privilege{Type: PrivilegeType_CreateTemporaryTables, Columns: $4}
  }
| CREATE USER grant_privilege_columns_opt
  {
    $$ = Privilege{Type: PrivilegeType_CreateUser, Columns: $3}
  }
| CREATE VIEW grant_privilege_columns_opt
  {
    $$ = Privilege{Type: PrivilegeType_CreateView, Columns: $3}
  }
| DELETE grant_privilege_columns_opt
  {
    $$ = Privilege{Type: PrivilegeType_Delete, Columns: $2}
  }
| DROP grant_privilege_columns_opt
  {
    $$ = Privilege{Type: PrivilegeType_Drop, Columns: $2}
  }
| DROP ROLE grant_privilege_columns_opt
  {
    $$ = Privilege{Type: PrivilegeType_DropRole, Columns: $3}
  }
| EVENT grant_privilege_columns_opt
  {
    $$ = Privilege{Type: PrivilegeType_Event, Columns: $2}
  }
| EXECUTE grant_privilege_columns_opt
  {
    $$ = Privilege{Type: PrivilegeType_Execute, Columns: $2}
  }
| FILE grant_privilege_columns_opt
  {
    $$ = Privilege{Type: PrivilegeType_File, Columns: $2}
  }
| INDEX grant_privilege_columns_opt
  {
    $$ = Privilege{Type: PrivilegeType_Index, Columns: $2}
  }
| INSERT grant_privilege_columns_opt
  {
    $$ = Privilege{Type: PrivilegeType_Insert, Columns: $2}
  }
| LOCK TABLES grant_privilege_columns_opt
  {
    $$ = Privilege{Type: PrivilegeType_LockTables, Columns: $3}
  }
| PROCESS grant_privilege_columns_opt
  {
    $$ = Privilege{Type: PrivilegeType_Process, Columns: $2}
  }
| REFERENCES grant_privilege_columns_opt
  {
    $$ = Privilege{Type: PrivilegeType_References, Columns: $2}
  }
| RELOAD grant_privilege_columns_opt
  {
    $$ = Privilege{Type: PrivilegeType_Reload, Columns: $2}
  }
| REPLICATION CLIENT grant_privilege_columns_opt
  {
    $$ = Privilege{Type: PrivilegeType_ReplicationClient, Columns: $3}
  }
| REPLICATION SLAVE grant_privilege_columns_opt
  {
    $$ = Privilege{Type: PrivilegeType_ReplicationSlave, Columns: $3}
  }
| SELECT grant_privilege_columns_opt
  {
    $$ = Privilege{Type: PrivilegeType_Select, Columns: $2}
  }
| SHOW DATABASES grant_privilege_columns_opt
  {
    $$ = Privilege{Type: PrivilegeType_ShowDatabases, Columns: $3}
  }
| SHOW VIEW grant_privilege_columns_opt
  {
    $$ = Privilege{Type: PrivilegeType_ShowView, Columns: $3}
  }
| SHUTDOWN grant_privilege_columns_opt
  {
    $$ = Privilege{Type: PrivilegeType_Shutdown, Columns: $2}
  }
| SUPER grant_privilege_columns_opt
  {
    $$ = Privilege{Type: PrivilegeType_Super, Columns: $2}
  }
| TRIGGER grant_privilege_columns_opt
  {
    $$ = Privilege{Type: PrivilegeType_Trigger, Columns: $2}
  }
| UPDATE grant_privilege_columns_opt
  {
    $$ = Privilege{Type: PrivilegeType_Update, Columns: $2}
  }
| USAGE grant_privilege_columns_opt
  {
    $$ = Privilege{Type: PrivilegeType_Usage, Columns: $2}
  }

grant_privilege_list:
  grant_privilege
  {
    $$ = []Privilege{$1}
  }
| grant_privilege_list ',' grant_privilege
  {
    $$ = append($1, $3)
  }

grant_privilege_columns_opt:
  {
    $$ = nil
  }
| '(' grant_privilege_column_list ')'
  {
    $$ = $2
  }

grant_privilege_column_list:
  sql_id
  {
    $$ = []string{$1.String()}
  }
| grant_privilege_column_list ',' sql_id
  {
    $$ = append($1, $3.String())
  }

grant_object_type:
  {
    $$ = GrantObjectType_Any
  }
| TABLE
  {
    $$ = GrantObjectType_Table
  }
| FUNCTION
  {
    $$ = GrantObjectType_Function
  }
| PROCEDURE
  {
    $$ = GrantObjectType_Procedure
  }

grant_privilege_level:
  '*'
  {
    $$ = PrivilegeLevel{Database: "", TableRoutine: "*"}
  }
| '*' '.' '*'
  {
    $$ = PrivilegeLevel{Database: "*", TableRoutine: "*"}
  }
| sql_id
  {
    $$ = PrivilegeLevel{Database: "", TableRoutine: $1.String()}
  }
| sql_id '.' '*'
  {
    $$ = PrivilegeLevel{Database: $1.String(), TableRoutine: "*"}
  }
| sql_id '.' sql_id
  {
    $$ = PrivilegeLevel{Database: $1.String(), TableRoutine: $3.String()}
  }

grant_assumption:
  {
    $$ = nil
  }
| AS account_name
  {
    $$ = &GrantUserAssumption{Type: GrantUserAssumptionType_Default, User: $2, Roles: nil}
  }
| AS account_name WITH ROLE DEFAULT
  {
    $$ = &GrantUserAssumption{Type: GrantUserAssumptionType_Default, User: $2, Roles: nil}
  }
| AS account_name WITH ROLE NONE
  {
    $$ = &GrantUserAssumption{Type: GrantUserAssumptionType_None, User: $2, Roles: nil}
  }
| AS account_name WITH ROLE ALL
  {
    $$ = &GrantUserAssumption{Type: GrantUserAssumptionType_All, User: $2, Roles: nil}
  }
| AS account_name WITH ROLE ALL EXCEPT role_name_list
  {
    $$ = &GrantUserAssumption{Type: GrantUserAssumptionType_AllExcept, User: $2, Roles: $7}
  }
| AS account_name WITH ROLE role_name_list
  {
    $$ = &GrantUserAssumption{Type: GrantUserAssumptionType_Roles, User: $2, Roles: $5}
  }

with_grant_opt:
  {
    $$ = false
  }
| WITH GRANT OPTION
  {
    $$ = true
  }

with_admin_opt:
  {
    $$ = false
  }
| WITH ADMIN OPTION
  {
    $$ = true
  }

// TODO: Implement IGNORE, REPLACE, VALUES, and TABLE
create_query_expression:
  base_select_no_cte order_by_opt limit_opt lock_opt
  {
    $1.SetOrderBy($2)
    $1.SetLimit($3)
    $1.SetLock($4)
    $$ = $1
  }

proc_param_list_opt:
  {
    $$ = nil
  }
| proc_param_list
  {
    $$ = $1
  }

proc_param_list:
  proc_param
  {
    $$ = []ProcedureParam{$1}
  }
| proc_param_list ',' proc_param
  {
    $$ = append($$, $3)
  }

proc_param:
  ID column_type
  {
    $$ = ProcedureParam{Direction: ProcedureParamDirection_In, Name: string($1), Type: $2}
  }
| IN ID column_type
  {
    $$ = ProcedureParam{Direction: ProcedureParamDirection_In, Name: string($2), Type: $3}
  }
| INOUT ID column_type
  {
    $$ = ProcedureParam{Direction: ProcedureParamDirection_Inout, Name: string($2), Type: $3}
  }
| OUT ID column_type
  {
    $$ = ProcedureParam{Direction: ProcedureParamDirection_Out, Name: string($2), Type: $3}
  }

characteristic_list_opt:
  {
    $$ = nil
  }
| characteristic_list
  {
    $$ = $1
  }

characteristic_list:
  characteristic
  {
    $$ = []Characteristic{$1}
  }
| characteristic_list characteristic
  {
    $$ = append($$, $2)
  }

characteristic:
  COMMENT_KEYWORD STRING
  {
    $$ = Characteristic{Type: CharacteristicValue_Comment, Comment: string($2)}
  }
| LANGUAGE SQL
  {
    $$ = Characteristic{Type: CharacteristicValue_LanguageSql}
  }
| NOT DETERMINISTIC
  {
    $$ = Characteristic{Type: CharacteristicValue_NotDeterministic}
  }
| DETERMINISTIC
  {
    $$ = Characteristic{Type: CharacteristicValue_Deterministic}
  }
| CONTAINS SQL
  {
    $$ = Characteristic{Type: CharacteristicValue_ContainsSql}
  }
| NO SQL
  {
    $$ = Characteristic{Type: CharacteristicValue_NoSql}
  }
| READS SQL DATA
  {
    $$ = Characteristic{Type: CharacteristicValue_ReadsSqlData}
  }
| MODIFIES SQL DATA
  {
    $$ = Characteristic{Type: CharacteristicValue_ModifiesSqlData}
  }
| SQL SECURITY DEFINER
  {
    $$ = Characteristic{Type: CharacteristicValue_SqlSecurityDefiner}
  }
| SQL SECURITY INVOKER
  {
    $$ = Characteristic{Type: CharacteristicValue_SqlSecurityInvoker}
  }

begin_end_block:
  BEGIN statement_list ';' END
  {
    $$ = &BeginEndBlock{Statements: $2}
  }

create_algorithm_view:
  definer_opt security_opt
  {
    $$ = &ViewSpec{Algorithm: "", Definer: $1, Security: $2}
  }
| algorithm_opt definer_opt security_opt
  {
    $$ = &ViewSpec{Algorithm: $1, Definer: $2, Security: $3}
  }

algorithm_opt:
  ALGORITHM '=' UNDEFINED
  {
    $$ = string($3)
  }
| ALGORITHM '=' MERGE
  {
    $$ = string($3)
  }
| ALGORITHM '=' TEMPTABLE
  {
    $$ = string($3)
  }

definer_opt:
  {
    $$ = ""
  }
| DEFINER '=' account_name
  {
    $$ = $3.String()
  }

security_opt:
  {
    $$ = ""
  }
| SQL SECURITY DEFINER
  {
    $$ = string($3)
  }
| SQL SECURITY INVOKER
  {
    $$ = string($3)
  }

account_name_str:
  STRING
  {
    $$ = string($1)
  }
| ID
  {
    $$ = string($1)
  }
| non_reserved_keyword
  {
    $$ = string($1)
  }

account_name:
  account_name_str '@' account_name_str
  {
    anyHost := false
    if $3 == "%" {
      anyHost = true
    }
    $$ = AccountName{Name: $1, Host: $3, AnyHost: anyHost}
  }
| account_name_str '@'
  {
    $$ = AccountName{Name: $1, Host: "", AnyHost: false}
  }
| account_name_str
  {
    $$ = AccountName{Name: $1, Host: "", AnyHost: true}
  }

account_name_list:
  account_name
  {
    $$ = []AccountName{$1}
  }
| account_name_list ',' account_name
  {
    $$ = append($1, $3)
  }

role_name:
  account_name_str '@' account_name_str
  {
    if len($1) == 0 {
      yylex.Error("the anonymous user is not a valid role name")
      return 1
    }
    $$ = AccountName{Name: $1, Host: $3, AnyHost: false}
  }
| account_name_str '@'
  {
    if len($1) == 0 {
      yylex.Error("the anonymous user is not a valid role name")
      return 1
    }
    $$ = AccountName{Name: $1, Host: "", AnyHost: false}
  }
| account_name_str
  {
    if len($1) == 0 {
      yylex.Error("the anonymous user is not a valid role name")
      return 1
    }
    $$ = AccountName{Name: $1, Host: "", AnyHost: true}
  }

role_name_list:
  role_name
  {
    $$ = []AccountName{$1}
  }
| role_name_list ',' role_name
  {
    $$ = append($1, $3)
  }

account_with_auth:
  account_name
  {
    $$ = AccountWithAuth{AccountName: $1}
  }
| account_name authentication
  {
    $$ = AccountWithAuth{AccountName: $1, Auth1: $2}
  }
| account_name authentication INITIAL AUTHENTICATION authentication_initial
  {
    $$ = AccountWithAuth{AccountName: $1, Auth1: $2, AuthInitial: $5}
  }
| account_name authentication AND authentication
  {
    $$ = AccountWithAuth{AccountName: $1, Auth1: $2, Auth2: $4}
  }
| account_name authentication AND authentication AND authentication
  {
    $$ = AccountWithAuth{AccountName: $1, Auth1: $2, Auth2: $4, Auth3: $6}
  }

authentication:
  IDENTIFIED BY RANDOM PASSWORD
  {
    $$ = &Authentication{RandomPassword: true}
  }
| IDENTIFIED BY STRING
  {
    $$ = &Authentication{Password: string($3)}
  }
| IDENTIFIED WITH ID
  {
    $$ = &Authentication{Plugin: string($3)}
  }
| IDENTIFIED WITH ID BY RANDOM PASSWORD
  {
    $$ = &Authentication{Plugin: string($3), RandomPassword: true}
  }
| IDENTIFIED WITH ID BY STRING
  {
    $$ = &Authentication{Plugin: string($3), Password: string($5)}
  }
| IDENTIFIED WITH ID AS STRING
  {
    $$ = &Authentication{Plugin: string($3), Identity: string($5)}
  }

authentication_initial:
  IDENTIFIED BY RANDOM PASSWORD
  {
    $$ = &Authentication{RandomPassword: true}
  }
| IDENTIFIED BY STRING
  {
    $$ = &Authentication{Password: string($3)}
  }
| IDENTIFIED WITH ID AS STRING
  {
    $$ = &Authentication{Plugin: string($3), Identity: string($5)}
  }

account_with_auth_list:
  account_with_auth
  {
    $$ = []AccountWithAuth{$1}
  }
| account_with_auth_list ',' account_with_auth
  {
    $$ = append($1, $3)
  }

trigger_time:
  BEFORE
  {
    $$ = BeforeStr
  }
| AFTER
  {
    $$ = AfterStr
  }

trigger_event:
  INSERT
  {
    $$ = InsertStr
  }
| UPDATE
  {
    $$ = UpdateStr
  }
| DELETE
  {
    $$ = DeleteStr
  }

trigger_order_opt:
  {
    $$ = nil
  }
| FOLLOWS ID
  {
    $$ = &TriggerOrder{PrecedesOrFollows: FollowsStr, OtherTriggerName: string($2)}
  }
| PRECEDES ID
  {
    $$ = &TriggerOrder{PrecedesOrFollows: PrecedesStr, OtherTriggerName: string($2)}
  }

trigger_body:
  trigger_begin_end_block
  {
    $$ = $1
  }
| set_statement
| insert_statement
| update_statement
| delete_statement

trigger_begin_end_block:
  BEGIN statement_list ';' END
  {
    $$ = &BeginEndBlock{Statements: $2}
  }

case_statement:
  CASE expression case_statement_case_list END CASE
  {
    $$ = &CaseStatement{Expr: $2, Cases: $3}
  }
| CASE expression case_statement_case_list ELSE statement_list ';' END CASE
  {
    $$ = &CaseStatement{Expr: $2, Cases: $3, Else: $5}
  }

case_statement_case_list:
  case_statement_case
  {
    $$ = []CaseStatementCase{$1}
  }
| case_statement_case_list case_statement_case
  {
    $$ = append($$, $2)
  }

case_statement_case:
  WHEN expression THEN statement_list ';'
  {
    $$ = CaseStatementCase{Case: $2, Statements: $4}
  }

if_statement:
  IF expression THEN statement_list ';' END IF
  {
    conds := []IfStatementCondition{IfStatementCondition{Expr: $2, Statements: $4}}
    $$ = &IfStatement{Conditions: conds}
  }
| IF expression THEN statement_list ';' ELSE statement_list ';' END IF
  {
    conds := []IfStatementCondition{IfStatementCondition{Expr: $2, Statements: $4}}
    $$ = &IfStatement{Conditions: conds, Else: $7}
  }
| IF expression THEN statement_list ';' elseif_list END IF
  {
    conds := $6
    conds = append([]IfStatementCondition{IfStatementCondition{Expr: $2, Statements: $4}}, conds...)
    $$ = &IfStatement{Conditions: conds}
  }
| IF expression THEN statement_list ';' elseif_list ELSE statement_list ';' END IF
  {
    conds := $6
    conds = append([]IfStatementCondition{IfStatementCondition{Expr: $2, Statements: $4}}, conds...)
    $$ = &IfStatement{Conditions: conds, Else: $8}
  }

elseif_list:
  elseif_list_item
  {
    $$ = []IfStatementCondition{$1}
  }
| elseif_list elseif_list_item
  {
    $$ = append($$, $2)
  }

elseif_list_item:
  ELSEIF expression THEN statement_list ';'
  {
    $$ = IfStatementCondition{Expr: $2, Statements: $4}
  }

declare_statement:
  DECLARE ID CONDITION FOR signal_condition_value
  {
    $$ = &Declare{Condition: &DeclareCondition{Name: string($2), SqlStateValue: string($5)}}
  }
| DECLARE ID CONDITION FOR INTEGRAL
  {
    $$ = &Declare{Condition: &DeclareCondition{Name: string($2), MysqlErrorCode: NewIntVal($5)}}
  }
| DECLARE ID CURSOR FOR select_statement
  {
    $$ = &Declare{Cursor: &DeclareCursor{Name: string($2), SelectStmt: $5}}
  }
| DECLARE declare_handler_action HANDLER FOR declare_handler_condition_list statement_list_statement
  {
    $$ = &Declare{Handler: &DeclareHandler{Action: $2, ConditionValues: $5, Statement: $6}}
  }
| DECLARE reserved_sql_id_list column_type
  {
    $$ = &Declare{Variables: &DeclareVariables{Names: $2, VarType: $3}}
  }
| DECLARE reserved_sql_id_list column_type DEFAULT value_expression
  {
    $3.Default = $5
    $$ = &Declare{Variables: &DeclareVariables{Names: $2, VarType: $3}}
  }

declare_handler_action:
  CONTINUE
  {
    $$ = DeclareHandlerAction_Continue
  }
| EXIT
  {
    $$ = DeclareHandlerAction_Exit
  }
| UNDO
  {
    $$ = DeclareHandlerAction_Undo
  }

declare_handler_condition_list:
  declare_handler_condition
  {
    $$ = []DeclareHandlerCondition{$1}
  }
| declare_handler_condition_list ',' declare_handler_condition
  {
    $$ = append($$, $3)
  }

declare_handler_condition:
  INTEGRAL
  {
    $$ = DeclareHandlerCondition{ValueType: DeclareHandlerCondition_MysqlErrorCode, MysqlErrorCode: NewIntVal($1)}
  }
| signal_condition_value
  {
    $$ = DeclareHandlerCondition{ValueType: DeclareHandlerCondition_SqlState, String: string($1)}
  }
| SQLWARNING
  {
    $$ = DeclareHandlerCondition{ValueType: DeclareHandlerCondition_SqlWarning}
  }
| NOT FOUND
  {
    $$ = DeclareHandlerCondition{ValueType: DeclareHandlerCondition_NotFound}
  }
| SQLEXCEPTION
  {
    $$ = DeclareHandlerCondition{ValueType: DeclareHandlerCondition_SqlException}
  }
| ID
  {
    $$ = DeclareHandlerCondition{ValueType: DeclareHandlerCondition_ConditionName, String: string($1)}
  }

signal_statement:
  SIGNAL signal_condition_value
  {
    $$ = &Signal{SqlStateValue: string($2)}
  }
| SIGNAL signal_condition_value SET signal_information_item_list
  {
    $$ = &Signal{SqlStateValue: string($2), Info: $4}
  }
| SIGNAL ID
  {
    $$ = &Signal{ConditionName: string($2)}
  }
| SIGNAL ID SET signal_information_item_list
  {
    $$ = &Signal{ConditionName: string($2), Info: $4}
  }

signal_condition_value:
  SQLSTATE STRING
  {
    $$ = $2
  }
| SQLSTATE VALUE STRING
  {
    $$ = $3
  }

signal_information_item_list:
  signal_information_item
  {
    $$ = []SignalInfo{$1}
  }
| signal_information_item_list ',' signal_information_item
  {
    $$ = append($$, $3)
  }

signal_information_item:
  signal_information_name '=' value
  {
    $$ = SignalInfo{ConditionItemName: $1, Value: $3.(*SQLVal)}
  }

signal_information_name:
  CLASS_ORIGIN
  {
    $$ = SignalConditionItemName_ClassOrigin
  }
| SUBCLASS_ORIGIN
  {
    $$ = SignalConditionItemName_SubclassOrigin
  }
| MESSAGE_TEXT
  {
    $$ = SignalConditionItemName_MessageText
  }
| MYSQL_ERRNO
  {
    $$ = SignalConditionItemName_MysqlErrno
  }
| CONSTRAINT_CATALOG
  {
    $$ = SignalConditionItemName_ConstraintCatalog
  }
| CONSTRAINT_SCHEMA
  {
    $$ = SignalConditionItemName_ConstraintSchema
  }
| CONSTRAINT_NAME
  {
    $$ = SignalConditionItemName_ConstraintName
  }
| CATALOG_NAME
  {
    $$ = SignalConditionItemName_CatalogName
  }
| SCHEMA_NAME
  {
    $$ = SignalConditionItemName_SchemaName
  }
| TABLE_NAME
  {
    $$ = SignalConditionItemName_TableName
  }
| COLUMN_NAME
  {
    $$ = SignalConditionItemName_ColumnName
  }
| CURSOR_NAME
  {
    $$ = SignalConditionItemName_CursorName
  }

resignal_statement:
  RESIGNAL
  {
    $$ = &Resignal{}
  }
| RESIGNAL signal_condition_value
  {
    $$ = &Resignal{Signal{SqlStateValue: string($2)}}
  }
| RESIGNAL signal_condition_value SET signal_information_item_list
  {
    $$ = &Resignal{Signal{SqlStateValue: string($2), Info: $4}}
  }
| RESIGNAL SET signal_information_item_list
  {
    $$ = &Resignal{Signal{Info: $3}}
  }
| RESIGNAL ID
  {
    $$ = &Resignal{Signal{ConditionName: string($2)}}
  }
| RESIGNAL ID SET signal_information_item_list
  {
    $$ = &Resignal{Signal{ConditionName: string($2), Info: $4}}
  }

call_statement:
  CALL ID call_param_list_opt
  {
    $$ = &Call{FuncName: string($2), Params: $3}
  }

call_param_list_opt:
  {
    $$ = nil
  }
| '(' ')'
  {
    $$ = nil
  }
| '(' expression_list ')'
  {
    $$ = $2
  }

statement_list:
  statement_list_statement
  {
    $$ = Statements{$1}
  }
| statement_list ';' statement_list_statement
  {
    $$ = append($$, $3)
  }

statement_list_statement:
  select_statement
  {
    $$ = $1
  }
| insert_statement
| update_statement
| delete_statement
| set_statement
| create_statement
| alter_statement
| rename_statement
| drop_statement
| case_statement
| if_statement
| truncate_statement
| analyze_statement
| show_statement
| start_transaction_statement
| commit_statement
| rollback_statement
| explain_statement
| describe_statement
| declare_statement
| signal_statement
| resignal_statement
| call_statement
| savepoint_statement
| rollback_savepoint_statement
| release_savepoint_statement
| grant_statement
| revoke_statement
| begin_end_block
| flush_statement

create_table_prefix:
  CREATE temp_opt TABLE not_exists_opt table_name
  {
    var ne bool
    if $4 != 0 {
      ne = true
    }

    var neTemp bool
    if $2 != 0 {
      neTemp = true
    }

    $$ = &DDL{Action: CreateStr, Table: $5, IfNotExists: ne, Temporary: neTemp}
  }

table_spec:
  '(' table_column_list ')' table_option_list
  {
    $$ = $2
    $$.Options = $4
  }

table_column_list:
  column_definition_for_create
  {
    $$ = &TableSpec{}
    $$.AddColumn($1)
  }
| check_constraint_definition
  {
    $$ = &TableSpec{}
    $$.AddConstraint($1)
  }
| column_definition_for_create check_constraint_definition
  {
    $$ = &TableSpec{}
    $$.AddColumn($1)
    $$.AddConstraint($2)
  }
| table_column_list ',' column_definition_for_create
  {
    $$.AddColumn($3)
  }
| table_column_list ',' column_definition_for_create check_constraint_definition
  {
    $$.AddColumn($3)
    $$.AddConstraint($4)
  }
| table_column_list ',' index_definition
  {
    $$.AddIndex($3)
  }
| table_column_list ',' constraint_definition
  {
    $$.AddConstraint($3)
  }
| table_column_list ',' check_constraint_definition
  {
    $$.AddConstraint($3)
  }

column_definition:
  ID column_type column_type_options
  {
    if err := $2.merge($3); err != nil {
      yylex.Error(err.Error())
      return 1
    }
    $$ = &ColumnDefinition{Name: NewColIdent(string($1)), Type: $2}
  }
| column_name_safe_reserved_keyword column_type column_type_options
  {
    if err := $2.merge($3); err != nil {
      yylex.Error(err.Error())
      return 1
    }
    $$ = &ColumnDefinition{Name: NewColIdent(string($1)), Type: $2}
  }

column_definition_for_create:
  reserved_sql_id column_type column_type_options
  {
    if err := $2.merge($3); err != nil {
      yylex.Error(err.Error())
      return 1
    }
    $$ = &ColumnDefinition{Name: $1, Type: $2}
  }

stored_opt:
  {
    $$ = BoolVal(false)
  }
| VIRTUAL
  {
    $$ = BoolVal(false)
  }
| STORED
  {
    $$ = BoolVal(true)
  }

column_type_options:
  {
    $$ = ColumnType{}
  }
| column_type_options NULL
  {
    opt := ColumnType{Null: BoolVal(true), NotNull: BoolVal(false), sawnull: true}
    if err := $1.merge(opt); err != nil {
    	yylex.Error(err.Error())
    	return 1
    }
    $$ = $1
  }
| column_type_options NOT NULL
  {
    opt := ColumnType{Null: BoolVal(false), NotNull: BoolVal(true), sawnull: true}
    if err := $1.merge(opt); err != nil {
    	yylex.Error(err.Error())
    	return 1
    }
    $$ = $1
  }
| column_type_options column_default
  {
    opt := ColumnType{Default: $2}
    if err := $1.merge(opt); err != nil {
    	yylex.Error(err.Error())
    	return 1
    }
    $$ = $1
  }
| column_type_options on_update
  {
    opt := ColumnType{OnUpdate: $2}
    if err := $1.merge(opt); err != nil {
    	yylex.Error(err.Error())
    	return 1
    }
    $$ = $1
  }
| column_type_options auto_increment
  {
    opt := ColumnType{Autoincrement: $2, sawai: true}
    if err := $1.merge(opt); err != nil {
    	yylex.Error(err.Error())
    	return 1
    }
    $$ = $1
  }
| column_type_options column_key
  {
    opt := ColumnType{KeyOpt: $2}
    if err := $1.merge(opt); err != nil {
    	yylex.Error(err.Error())
    	return 1
    }
    $$ = $1
  }
| column_type_options column_comment
  {
    opt := ColumnType{Comment: $2}
    if err := $1.merge(opt); err != nil {
    	yylex.Error(err.Error())
    	return 1
    }
    $$ = $1
  }
| column_type_options AS openb value_expression closeb stored_opt
  {
    opt := ColumnType{GeneratedExpr: $4, Stored: $6}
    if err := $1.merge(opt); err != nil {
    	yylex.Error(err.Error())
    	return 1
    }
    $$ = $1
  }
| column_type_options GENERATED ALWAYS AS openb value_expression closeb stored_opt
  {
    opt := ColumnType{GeneratedExpr: $6, Stored: $8}
    if err := $1.merge(opt); err != nil {
    	yylex.Error(err.Error())
    	return 1
    }
    $$ = $1
  }

column_type:
  numeric_type unsigned_opt zero_fill_opt
  {
    $$ = $1
    $$.Unsigned = $2
    $$.Zerofill = $3
  }
| char_type
| time_type
| spatial_type

numeric_type:
  int_type length_opt
  {
    $$ = $1
    $$.Length = $2
  }
| decimal_type
  {
    $$ = $1
  }

int_type:
  BIT
  {
    $$ = ColumnType{Type: string($1)}
  }
| BOOL
  {
    $$ = ColumnType{Type: string($1)}
  }
| BOOLEAN
  {
    $$ = ColumnType{Type: string($1)}
  }
| TINYINT
  {
    $$ = ColumnType{Type: string($1)}
  }
| SMALLINT
  {
    $$ = ColumnType{Type: string($1)}
  }
| MEDIUMINT
  {
    $$ = ColumnType{Type: string($1)}
  }
| INT
  {
    $$ = ColumnType{Type: string($1)}
  }
| INTEGER
  {
    $$ = ColumnType{Type: string($1)}
  }
| BIGINT
  {
    $$ = ColumnType{Type: string($1)}
  }
| SERIAL
  {
    $$ = ColumnType{Type: "bigint", Unsigned: true, NotNull: true, Autoincrement: true, KeyOpt: colKeyUnique}
  }

decimal_type:
REAL float_length_opt
  {
    $$ = ColumnType{Type: string($1)}
    $$.Length = $2.Length
    $$.Scale = $2.Scale
  }
| DOUBLE float_length_opt
  {
    $$ = ColumnType{Type: string($1)}
    $$.Length = $2.Length
    $$.Scale = $2.Scale
  }
| DOUBLE PRECISION float_length_opt
  {
    $$ = ColumnType{Type: string($1) + " " + string($2)}
    $$.Length = $3.Length
    $$.Scale = $3.Scale
  }
| FLOAT_TYPE decimal_length_opt
  {
    $$ = ColumnType{Type: string($1)}
    $$.Length = $2.Length
    $$.Scale = $2.Scale
  }
| DECIMAL decimal_length_opt
  {
    $$ = ColumnType{Type: string($1)}
    $$.Length = $2.Length
    $$.Scale = $2.Scale
  }
| NUMERIC decimal_length_opt
  {
    $$ = ColumnType{Type: string($1)}
    $$.Length = $2.Length
    $$.Scale = $2.Scale
  }
| DEC decimal_length_opt
  {
    $$ = ColumnType{Type: string($1)}
    $$.Length = $2.Length
    $$.Scale = $2.Scale
  }
| FIXED decimal_length_opt
  {
    $$ = ColumnType{Type: string($1)}
    $$.Length = $2.Length
    $$.Scale = $2.Scale
  }

time_type:
  DATE
  {
    $$ = ColumnType{Type: string($1)}
  }
| TIME length_opt
  {
    $$ = ColumnType{Type: string($1), Length: $2}
  }
| TIMESTAMP length_opt
  {
    $$ = ColumnType{Type: string($1), Length: $2}
  }
| DATETIME length_opt
  {
    $$ = ColumnType{Type: string($1), Length: $2}
  }
| YEAR
  {
    $$ = ColumnType{Type: string($1)}
  }

char_type:
  CHAR length_opt charset_opt collate_opt
  {
    $$ = ColumnType{Type: string($1), Length: $2, Charset: $3, Collate: $4}
  }
| CHARACTER length_opt charset_opt collate_opt
  {
    $$ = ColumnType{Type: string($1), Length: $2, Charset: $3, Collate: $4}
  }
| NATIONAL CHAR length_opt
  {
    $$ = ColumnType{Type: string($1) + " " + string($2), Length: $3}
  }
| NATIONAL CHARACTER length_opt
  {
    $$ = ColumnType{Type: string($1) + " " + string($2), Length: $3}
  }
| NCHAR length_opt
  {
    $$ = ColumnType{Type: string($1), Length: $2}
  }
| VARCHAR length_opt charset_opt collate_opt
  {
    $$ = ColumnType{Type: string($1), Length: $2, Charset: $3, Collate: $4}
  }
| CHARACTER VARYING length_opt charset_opt collate_opt
  {
    $$ = ColumnType{Type: string($1) + " " + string($2), Length: $3, Charset: $4, Collate: $5}
  }
| NVARCHAR length_opt
  {
    $$ = ColumnType{Type: string($1), Length: $2}
  }
| NATIONAL VARCHAR length_opt
  {
    $$ = ColumnType{Type: string($1) + " " + string($2), Length: $3}
  }
| NATIONAL CHARACTER VARYING length_opt
  {
    $$ = ColumnType{Type: string($1) + " " + string($2) + " " + string($3), Length: $4}
  }
| BINARY length_opt
  {
    $$ = ColumnType{Type: string($1), Length: $2}
  }
| VARBINARY length_opt
  {
    $$ = ColumnType{Type: string($1), Length: $2}
  }
| TEXT charset_opt collate_opt
  {
    $$ = ColumnType{Type: string($1), Charset: $2, Collate: $3}
  }
| TINYTEXT charset_opt collate_opt
  {
    $$ = ColumnType{Type: string($1), Charset: $2, Collate: $3}
  }
| MEDIUMTEXT charset_opt collate_opt
  {
    $$ = ColumnType{Type: string($1), Charset: $2, Collate: $3}
  }
| LONGTEXT charset_opt collate_opt
  {
    $$ = ColumnType{Type: string($1), Charset: $2, Collate: $3}
  }
| LONG charset_opt collate_opt
  {
    $$ = ColumnType{Type: string($1), Charset: $2, Collate: $3}
  }
| LONG VARCHAR charset_opt collate_opt
  {
    $$ = ColumnType{Type: string($1) + " " + string($2), Charset: $3, Collate: $4}
  }
| BLOB
  {
    $$ = ColumnType{Type: string($1)}
  }
| TINYBLOB
  {
    $$ = ColumnType{Type: string($1)}
  }
| MEDIUMBLOB
  {
    $$ = ColumnType{Type: string($1)}
  }
| LONGBLOB
  {
    $$ = ColumnType{Type: string($1)}
  }
| JSON
  {
    $$ = ColumnType{Type: string($1)}
  }
| ENUM '(' enum_values ')' charset_opt collate_opt
  {
    $$ = ColumnType{Type: string($1), EnumValues: $3, Charset: $5, Collate: $6}
  }
// need set_values / SetValues ?
| SET '(' enum_values ')' charset_opt collate_opt
  {
    $$ = ColumnType{Type: string($1), EnumValues: $3, Charset: $5, Collate: $6}
  }

spatial_type:
  GEOMETRY
  {
    $$ = ColumnType{Type: string($1)}
  }
| POINT
  {
    $$ = ColumnType{Type: string($1)}
  }
| LINESTRING
  {
    $$ = ColumnType{Type: string($1)}
  }
| POLYGON
  {
    $$ = ColumnType{Type: string($1)}
  }
| GEOMETRYCOLLECTION
  {
    $$ = ColumnType{Type: string($1)}
  }
| MULTIPOINT
  {
    $$ = ColumnType{Type: string($1)}
  }
| MULTILINESTRING
  {
    $$ = ColumnType{Type: string($1)}
  }
| MULTIPOLYGON
  {
    $$ = ColumnType{Type: string($1)}
  }

enum_values:
  STRING
  {
    $$ = make([]string, 0, 4)
    $$ = append($$, string($1))
  }
| enum_values ',' STRING
  {
    $$ = append($1, string($3))
  }

length_opt:
  {
    $$ = nil
  }
| '(' INTEGRAL ')'
  {
    $$ = NewIntVal($2)
  }

float_length_opt:
  {
    $$ = LengthScaleOption{}
  }
| '(' INTEGRAL ',' INTEGRAL ')'
  {
    $$ = LengthScaleOption{
        Length: NewIntVal($2),
        Scale: NewIntVal($4),
    }
  }

decimal_length_opt:
  {
    $$ = LengthScaleOption{}
  }
| '(' INTEGRAL ')'
  {
    $$ = LengthScaleOption{
        Length: NewIntVal($2),
    }
  }
| '(' INTEGRAL ',' INTEGRAL ')'
  {
    $$ = LengthScaleOption{
        Length: NewIntVal($2),
        Scale: NewIntVal($4),
    }
  }

unsigned_opt:
  {
    $$ = BoolVal(false)
  }
| UNSIGNED
  {
    $$ = BoolVal(true)
  }

zero_fill_opt:
  {
    $$ = BoolVal(false)
  }
| ZEROFILL
  {
    $$ = BoolVal(true)
  }

column_default:
  DEFAULT value_expression
  {
    $$ = $2
  }

on_update:
  ON UPDATE function_call_nonkeyword
  {
    $$ = $3
  }

auto_increment:
  AUTO_INCREMENT
  {
    $$ = BoolVal(true)
  }

charset_opt:
  {
    $$ = ""
  }
| CHARACTER SET ID
  {
    $$ = string($3)
  }
| CHARACTER SET BINARY
  {
    $$ = string($3)
  }

collate_opt:
  {
    $$ = ""
  }
| COLLATE ID
  {
    $$ = string($2)
  }
| COLLATE STRING
  {
    $$ = string($2)
  }

default_keyword_opt:
  {
    $$ = false
  }
| DEFAULT
  {
    $$ = true
  }

creation_option_opt:
  {
    $$ = nil
  }
| creation_option
  {
    $$ = $1
  }

creation_option:
  charset_default_opt
  {
    $$ = []*CharsetAndCollate{$1}
  }
| collate_default_opt
  {
    $$ = []*CharsetAndCollate{$1}
  }
| encryption_default_opt
  {
    $$ = []*CharsetAndCollate{$1}
  }
| creation_option collate_default_opt
  {
    $$ = append($1,$2)
  }
| creation_option charset_default_opt
  {
    $$ = append($1,$2)
  }
| creation_option encryption_default_opt
  {
    $$ = append($1,$2)
  }

charset_default_opt:
  default_keyword_opt CHARACTER SET equal_opt ID
  {
    $$ = &CharsetAndCollate{Type: string($2) + " " + string($3), Value: string($5), IsDefault: $1}
  }
| default_keyword_opt CHARACTER SET equal_opt BINARY
  {
    $$ = &CharsetAndCollate{Type: string($2) + " " + string($3), Value: string($5), IsDefault: $1}
  }
| default_keyword_opt CHARSET equal_opt ID
  {
    $$ = &CharsetAndCollate{Type: string($2), Value: string($4), IsDefault: $1}
  }
| default_keyword_opt CHARSET equal_opt BINARY
  {
    $$ = &CharsetAndCollate{Type: string($2), Value: string($4), IsDefault: $1}
  }

collate_default_opt:
  default_keyword_opt COLLATE equal_opt ID
  {
    $$ = &CharsetAndCollate{Type: string($2), Value: string($4), IsDefault: $1}
  }
| default_keyword_opt COLLATE equal_opt BINARY
  {
    $$ = &CharsetAndCollate{Type: string($2), Value: string($4), IsDefault: $1}
  }

encryption_default_opt:
  default_keyword_opt ENCRYPTION equal_opt STRING
  {
    $$ = &CharsetAndCollate{Type: string($2), Value: string($4), IsDefault: $1}
  }

column_key:
  PRIMARY KEY
  {
    $$ = colKeyPrimary
  }
| KEY
  {
    $$ = colKey
  }
| UNIQUE KEY
  {
    $$ = colKeyUniqueKey
  }
| UNIQUE
  {
    $$ = colKeyUnique
  }
| FULLTEXT KEY
  {
    $$ = colKeyFulltextKey
  }

column_comment:
  COMMENT_KEYWORD STRING
  {
    $$ = NewStrVal($2)
  }

flush_statement:
  FLUSH flush_type_opt flush_option
  {
    $$ = &Flush{Type: $2, Option: $3}
  }

flush_option:
  BINARY LOGS
  {
    $$ = &FlushOption{Name: string($1) + " " +  string($2)}
  }
| ENGINE LOGS
  {
    $$ = &FlushOption{Name: string($1) + " " +  string($2)}
  }
| ERROR LOGS
  {
    $$ = &FlushOption{Name: string($1) + " " +  string($2)}
  }
| GENERAL LOGS
  {
    $$ = &FlushOption{Name: string($1) + " " +  string($2)}
  }
| HOSTS
  {
    $$ = &FlushOption{Name: string($1)}
  }
| LOGS
  {
    $$ = &FlushOption{Name: string($1)}
  }
| PRIVILEGES
  {
    $$ = &FlushOption{Name: string($1)}
  }
| OPTIMIZER_COSTS
  {
    $$ = &FlushOption{Name: string($1)}
  }
| RELAY LOGS relay_logs_attribute
  {
    $$ = &FlushOption{Name: string($1) + " " +  string($2), Channel: $3}
  }
| SLOW LOGS
  {
    $$ = &FlushOption{Name: string($1) + " " +  string($2)}
  }
| STATUS
  {
    $$ = &FlushOption{Name: string($1)}
  }
| USER_RESOURCES
  {
    $$ = &FlushOption{Name: string($1)}
  }

relay_logs_attribute:
  { $$ = "" }
| FOR CHANNEL STRING
  { $$ = string($3) }

flush_type:
  NO_WRITE_TO_BINLOG
  { $$ = string($1) }
| LOCAL
  { $$ = string($1) }

flush_type_opt:
  { $$ = "" }
| flush_type
  { $$ = $1 }

index_definition:
  index_info '(' index_column_list ')' index_option_list
  {
    $$ = &IndexDefinition{Info: $1, Columns: $3, Options: $5}
  }
| index_info '(' index_column_list ')'
  {
    $$ = &IndexDefinition{Info: $1, Columns: $3}
  }

index_option_list_opt:
  {
    $$ = nil
  }
| index_option_list
  {
    $$ = $1
  }

index_option_list:
  index_option
  {
    $$ = []*IndexOption{$1}
  }
| index_option_list index_option
  {
    $$ = append($$, $2)
  }

index_option:
  USING ID
  {
    $$ = &IndexOption{Name: string($1), Using: string($2)}
  }
| KEY_BLOCK_SIZE equal_opt INTEGRAL
  {
    // should not be string
    $$ = &IndexOption{Name: string($1), Value: NewIntVal($3)}
  }
| COMMENT_KEYWORD STRING
  {
    $$ = &IndexOption{Name: string($1), Value: NewStrVal($2)}
  }

equal_opt:
  /* empty */
  {
    $$ = ""
  }
| '='
  {
    $$ = string($1)
  }

index_info:
  PRIMARY KEY
  {
    $$ = &IndexInfo{Type: string($1) + " " + string($2), Name: NewColIdent("PRIMARY"), Primary: true, Unique: true}
  }
| CONSTRAINT ID PRIMARY KEY
  {
    $$ = &IndexInfo{Type: string($3) + " " + string($4), Name: NewColIdent(string($2)), Primary: true, Unique: true}
  }
| SPATIAL index_or_key name_opt
  {
    $$ = &IndexInfo{Type: string($1) + " " + string($2), Name: NewColIdent($3), Spatial: true, Unique: false}
  }
| FULLTEXT index_or_key_opt name_opt
  {
    $$ = &IndexInfo{Type: string($1) + " " + string($2), Name: NewColIdent($3), Fulltext: true}
  }
| CONSTRAINT name_opt UNIQUE index_or_key_opt name_opt
  {
    var name string
    name = $2
    if name == "" {
      name = $5
    }
    $$ = &IndexInfo{Type: string($3) + " " + string($4), Name: NewColIdent(name), Unique: true}
  }
| UNIQUE index_or_key name_opt
  {
    $$ = &IndexInfo{Type: string($1) + " " + string($2), Name: NewColIdent($3), Unique: true}
  }
| UNIQUE name_opt
  {
    $$ = &IndexInfo{Type: string($1), Name: NewColIdent($2), Unique: true}
  }
| index_or_key name_opt
  {
    $$ = &IndexInfo{Type: string($1), Name: NewColIdent($2), Unique: false}
  }

indexes_or_keys:
  INDEX
  {
    $$ = string($1)
  }
| INDEXES
  {
    $$ = string($1)
  }
| KEYS
  {
    $$ = string($1)
  }

index_or_key:
  INDEX
  {
    $$ = string($1)
  }
| KEY
  {
    $$ = string($1)
  }

index_or_key_opt:
  {
    $$ = ""
  }
| index_or_key
  {
    $$ = $1
  }

name_opt:
  {
    $$ = ""
  }
| ID
  {
    $$ = string($1)
  }

index_column_list:
  index_column
  {
    $$ = []*IndexColumn{$1}
  }
| index_column_list ',' index_column
  {
    $$ = append($$, $3)
  }

index_column:
  sql_id length_opt asc_desc_opt
  {
      $$ = &IndexColumn{Column: $1, Length: $2, Order: $3}
  }
| column_name_safe_reserved_keyword length_opt asc_desc_opt
  {
      $$ = &IndexColumn{Column: NewColIdent(string($1)), Length: $2, Order: $3}
  }

constraint_definition:
  CONSTRAINT ID constraint_info
  {
    $$ = &ConstraintDefinition{Name: string($2), Details: $3}
  }
|  CONSTRAINT column_name_safe_reserved_keyword constraint_info
   {
     $$ = &ConstraintDefinition{Name: string($2), Details: $3}
   }
|  constraint_info
  {
    $$ = &ConstraintDefinition{Details: $1}
  }

constraint_info:
  FOREIGN KEY '(' column_list ')' REFERENCES table_name '(' column_list ')'
  {
    $$ = &ForeignKeyDefinition{Source: $4, ReferencedTable: $7, ReferencedColumns: $9}
  }
| FOREIGN KEY '(' column_list ')' REFERENCES table_name '(' column_list ')' fk_on_delete
  {
    $$ = &ForeignKeyDefinition{Source: $4, ReferencedTable: $7, ReferencedColumns: $9, OnDelete: $11}
  }
| FOREIGN KEY '(' column_list ')' REFERENCES table_name '(' column_list ')' fk_on_update
  {
    $$ = &ForeignKeyDefinition{Source: $4, ReferencedTable: $7, ReferencedColumns: $9, OnUpdate: $11}
  }
| FOREIGN KEY '(' column_list ')' REFERENCES table_name '(' column_list ')' fk_on_delete fk_on_update
  {
    $$ = &ForeignKeyDefinition{Source: $4, ReferencedTable: $7, ReferencedColumns: $9, OnDelete: $11, OnUpdate: $12}
  }
| FOREIGN KEY '(' column_list ')' REFERENCES table_name '(' column_list ')' fk_on_update fk_on_delete
  {
    $$ = &ForeignKeyDefinition{Source: $4, ReferencedTable: $7, ReferencedColumns: $9, OnDelete: $12, OnUpdate: $11}
  }

check_constraint_definition:
  CONSTRAINT ID check_constraint_info
  {
    $$ = &ConstraintDefinition{Name: string($2), Details: $3}
  }
| CONSTRAINT column_name_safe_reserved_keyword check_constraint_info
    {
      $$ = &ConstraintDefinition{Name: string($2), Details: $3}
    }
| CONSTRAINT check_constraint_info
  {
    $$ = &ConstraintDefinition{Details: $2}
  }
|  check_constraint_info
  {
    $$ = &ConstraintDefinition{Details: $1}
  }

check_constraint_info:
  CHECK '(' expression ')' enforced_opt
  {
    $$ = &CheckConstraintDefinition{Expr: $3, Enforced: $5}
  }

from_or_in:
  FROM
  {
    $$ = string($1)
  }
| IN
  {
    $$ = string($1)
  }

show_database_opt:
  {
    $$ = ""
  }
| FROM ID
  {
    $$ = string($2)
  }
| IN ID
  {
    $$ = string($2)
  }

fk_on_delete:
  ON DELETE fk_reference_action
  {
    $$ = $3
  }

fk_on_update:
  ON UPDATE fk_reference_action
  {
    $$ = $3
  }

fk_reference_action:
  RESTRICT
  {
    $$ = Restrict
  }
| CASCADE
  {
    $$ = Cascade
  }
| NO ACTION
  {
    $$ = NoAction
  }
| SET DEFAULT
  {
    $$ = SetDefault
  }
| SET NULL
  {
    $$ = SetNull
  }

enforced_opt:
  {
    $$ = true
  }
| ENFORCED
  {
    $$ = true
  }
| NOT ENFORCED
  {
    $$ = false
  }

table_option_list:
  {
    $$ = ""
  }
| table_option
  {
    $$ = " " + string($1)
  }
| table_option_list ',' table_option
  {
    $$ = string($1) + ", " + string($3)
  }

// rather than explicitly parsing the various keywords for table options,
// just accept any number of keywords, IDs, strings, numbers, and '='
table_option:
  table_opt_value
  {
    $$ = $1
  }
| table_option table_opt_value
  {
    $$ = $1 + " " + $2
  }
| table_option '=' table_opt_value
  {
    $$ = $1 + "=" + $3
  }

table_opt_value:
  reserved_sql_id
  {
    $$ = $1.String()
  }
| STRING
  {
    $$ = "'" + string($1) + "'"
  }
| INTEGRAL
  {
    $$ = string($1)
  }

constraint_symbol_opt:
  {
    $$ = ""
  }
| CONSTRAINT ID
  {
    $$ = string($2)
  }

pk_name_opt:
  {
    $$ = string("")
  }
| CONSTRAINT ID
  {
    $$ = string($2)
  }

alter_statement:
  alter_table_statement

alter_table_statement:
  ALTER ignore_opt TABLE table_name alter_table_statement_list
  {
    for i := 0; i < len($5); i++ {
      if $5[i].Action == RenameStr {
        $5[i].FromTables = append(TableNames{$4}, $5[i].FromTables...)
      } else {
        $5[i].Table = $4
      }
    }
    $$ = &MultiAlterDDL{Table: $4, Statements: $5}
  }

alter_table_statement_list:
  alter_table_statement_part
  {
    $$ = []*DDL{$1}
  }
| alter_table_statement_list ',' alter_table_statement_part
  {
    $$ = append($$, $3)
  }

alter_table_statement_part:
  ADD column_opt '(' column_definition ')'
  {
    ddl := &DDL{Action: AlterStr, ColumnAction: AddStr, TableSpec: &TableSpec{}}
    ddl.TableSpec.AddColumn($4)
    ddl.Column = $4.Name
    $$ = ddl
  }
| ADD column_opt column_definition column_order_opt
  {
    ddl := &DDL{Action: AlterStr, ColumnAction: AddStr, TableSpec: &TableSpec{}, ColumnOrder: $4}
    ddl.TableSpec.AddColumn($3)
    ddl.Column = $3.Name
    $$ = ddl
  }
| DROP column_opt ID
  {
    $$ = &DDL{Action: AlterStr, ColumnAction: DropStr, Column: NewColIdent(string($3))}
  }
| RENAME COLUMN ID to_or_as ID
  {
    $$ = &DDL{Action: AlterStr, ColumnAction: RenameStr, Column: NewColIdent(string($3)), ToColumn: NewColIdent(string($5))}
  }
| RENAME to_opt table_name
  {
    // Change this to a rename statement
    $$ = &DDL{Action: RenameStr, ToTables: TableNames{$3}}
  }
| ADD index_or_key name_opt using_opt '(' index_column_list ')' index_option_list_opt
  {
    $$ = &DDL{Action: AlterStr, IndexSpec: &IndexSpec{Action: CreateStr, ToName: NewColIdent($3),  Using: $4, Columns: $6, Options: $8}}
  }
| ADD constraint_symbol_opt key_type index_or_key_opt name_opt using_opt '(' index_column_list ')' index_option_list_opt
  {
    $$ = &DDL{Action: AlterStr, IndexSpec: &IndexSpec{Action: CreateStr, ToName: NewColIdent($5), Type: $3, Using: $6, Columns: $8, Options: $10}}
  }
| DROP CONSTRAINT ID
  {
    $$ = &DDL{Action: AlterStr, ConstraintAction: DropStr, TableSpec: &TableSpec{Constraints:
        []*ConstraintDefinition{&ConstraintDefinition{Name: string($3)}}}}
  }
| DROP CONSTRAINT column_name_safe_reserved_keyword
  {
    $$ = &DDL{Action: AlterStr, ConstraintAction: DropStr, TableSpec: &TableSpec{Constraints:
        []*ConstraintDefinition{&ConstraintDefinition{Name: string($3)}}}}
  }
| DROP CHECK ID
  {
    $$ = &DDL{Action: AlterStr, ConstraintAction: DropStr, TableSpec: &TableSpec{Constraints:
        []*ConstraintDefinition{&ConstraintDefinition{Name: string($3), Details: &CheckConstraintDefinition{}}}}}
  }
| DROP CHECK column_name_safe_reserved_keyword
  {
    $$ = &DDL{Action: AlterStr, ConstraintAction: DropStr, TableSpec: &TableSpec{Constraints:
        []*ConstraintDefinition{&ConstraintDefinition{Name: string($3), Details: &CheckConstraintDefinition{}}}}}
  }
| DROP index_or_key sql_id
  {
    $$ = &DDL{Action: AlterStr, IndexSpec: &IndexSpec{Action: DropStr, ToName: $3}}
  }
| RENAME index_or_key sql_id TO sql_id
  {
    $$ = &DDL{Action: AlterStr, IndexSpec: &IndexSpec{Action: RenameStr, FromName: $3, ToName: $5}}
  }
| MODIFY column_opt column_definition column_order_opt
  {
    ddl := &DDL{Action: AlterStr, ColumnAction: ModifyStr, TableSpec: &TableSpec{}, ColumnOrder: $4}
    ddl.TableSpec.AddColumn($3)
    ddl.Column = $3.Name
    $$ = ddl
  }
| CHANGE column_opt ID column_definition column_order_opt
  {
    ddl := &DDL{Action: AlterStr, ColumnAction: ChangeStr, TableSpec: &TableSpec{}, Column: NewColIdent(string($3)), ColumnOrder: $5}
    ddl.TableSpec.AddColumn($4)
    $$ = ddl
  }
| partition_operation
  {
    $$ = &DDL{Action: AlterStr, PartitionSpec: $1}
  }
| ADD constraint_definition
  {
    ddl := &DDL{Action: AlterStr, ConstraintAction: AddStr, TableSpec: &TableSpec{}}
    ddl.TableSpec.AddConstraint($2)
    $$ = ddl
  }
| ADD check_constraint_definition
  {
    ddl := &DDL{Action: AlterStr, ConstraintAction: AddStr, TableSpec: &TableSpec{}}
    ddl.TableSpec.AddConstraint($2)
    $$ = ddl
  }
| DROP FOREIGN KEY ID
  {
    $$ = &DDL{Action: AlterStr, ConstraintAction: DropStr, TableSpec: &TableSpec{Constraints:
        []*ConstraintDefinition{&ConstraintDefinition{Name: string($4), Details: &ForeignKeyDefinition{}}}}}
  }
| AUTO_INCREMENT equal_opt expression
  {
    $$ = &DDL{Action: AlterStr, AutoIncSpec: &AutoIncSpec{Value: $3}}
  }
| ALTER column_opt sql_id SET DEFAULT value_expression
  {
    $$ = &DDL{Action: AlterStr, DefaultSpec: &DefaultSpec{Action: SetStr, Column: $3, Value: $6}}
  }
| ALTER column_opt sql_id DROP DEFAULT
  {
    $$ = &DDL{Action: AlterStr, DefaultSpec: &DefaultSpec{Action: DropStr, Column: $3}}
  }
| DROP PRIMARY KEY
  {
    $$ = &DDL{Action: AlterStr, IndexSpec: &IndexSpec{Action: DropStr, Type: PrimaryStr}}
  }
| ADD pk_name_opt PRIMARY KEY '(' index_column_list ')' index_option_list_opt
  {
    ddl := &DDL{Action: AlterStr, IndexSpec: &IndexSpec{Action: CreateStr}}
    ddl.IndexSpec = &IndexSpec{Action: CreateStr, Using: NewColIdent(""), ToName: NewColIdent($2), Type: PrimaryStr, Columns: $6, Options: $8}
    $$ = ddl
  }
| DISABLE KEYS
  {
    $$ = &DDL{Action: AlterStr, IndexSpec: &IndexSpec{Action: string($1)}}
  }
| ENABLE KEYS
  {
    $$ = &DDL{Action: AlterStr, IndexSpec: &IndexSpec{Action: string($1)}}
  }

column_order_opt:
  {
    $$ = nil
  }
| FIRST
  {
    $$ = &ColumnOrder{First: true}
  }
| AFTER ID
  {
    $$ = &ColumnOrder{AfterColumn: NewColIdent(string($2))}
  }

column_opt:
  { }
| COLUMN
  { }

partition_operation:
  REORGANIZE PARTITION sql_id INTO openb partition_definitions closeb
  {
    $$ = &PartitionSpec{Action: ReorganizeStr, Name: $3, Definitions: $6}
  }

partition_definitions:
  partition_definition
  {
    $$ = []*PartitionDefinition{$1}
  }
| partition_definitions ',' partition_definition
  {
    $$ = append($1, $3)
  }

partition_definition:
  PARTITION sql_id VALUES LESS THAN openb value_expression closeb
  {
    $$ = &PartitionDefinition{Name: $2, Limit: $7}
  }
| PARTITION sql_id VALUES LESS THAN openb MAXVALUE closeb
  {
    $$ = &PartitionDefinition{Name: $2, Maxvalue: true}
  }

rename_statement:
  RENAME TABLE rename_list
  {
    $$ = $3
  }
| RENAME USER rename_user_list
  {
    $$ = &RenameUser{Accounts: $3}
  }

rename_list:
  table_name TO table_name
  {
    $$ = &DDL{Action: RenameStr, FromTables: TableNames{$1}, ToTables: TableNames{$3}}
  }
| rename_list ',' table_name TO table_name
  {
    $$ = $1
    $$.FromTables = append($$.FromTables, $3)
    $$.ToTables = append($$.ToTables, $5)
  }

rename_user_list:
  account_name TO account_name
  {
    $$ = []AccountRename{{From: $1, To: $3}}
  }
| rename_user_list ',' account_name TO account_name
  {
    $$ = append($1, AccountRename{From: $3, To: $5})
  }

drop_statement:
  DROP TABLE exists_opt table_name_list drop_statement_action
  {
    var exists bool
    if $3 != 0 {
      exists = true
    }
    $$ = &DDL{Action: DropStr, FromTables: $4, IfExists: exists}
  }
| DROP INDEX sql_id ON table_name
  {
    $$ = &DDL{Action: AlterStr, Table: $5, IndexSpec: &IndexSpec{Action: DropStr, ToName: $3}}
  }
| DROP VIEW exists_opt view_name_list
  {
    var exists bool
    if $3 != 0 {
      exists = true
    }
    $$ = &DDL{Action: DropStr, FromViews: $4, IfExists: exists}
  }
| DROP DATABASE exists_opt ID
  {
    var exists bool
    if $3 != 0 {
      exists = true
    }
    $$ = &DBDDL{Action: DropStr, DBName: string($4), IfExists: exists}
  }
| DROP SCHEMA exists_opt ID
  {
    var exists bool
    if $3 != 0 {
      exists = true
    }
    $$ = &DBDDL{Action: DropStr, DBName: string($4), IfExists: exists}
  }
| DROP TRIGGER exists_opt trigger_name
  {
    var exists bool
    if $3 != 0 {
      exists = true
    }
    $$ = &DDL{Action: DropStr, TriggerSpec: &TriggerSpec{TrigName: $4}, IfExists: exists}
  }
| DROP PROCEDURE exists_opt procedure_name
  {
    var exists bool
    if $3 != 0 {
      exists = true
    }
    $$ = &DDL{Action: DropStr, ProcedureSpec: &ProcedureSpec{ProcName: $4}, IfExists: exists}
  }
| DROP USER exists_opt account_name_list
  {
    var exists bool
    if $3 != 0 {
      exists = true
    }
    $$ = &DropUser{IfExists: exists, AccountNames: $4}
  }
| DROP ROLE exists_opt role_name_list
  {
    var exists bool
    if $3 != 0 {
      exists = true
    }
    $$ = &DropRole{IfExists: exists, Roles: $4}
  }

drop_statement_action:
  {

  }
| RESTRICT
  {
    $$ = Restrict
  }
| CASCADE
  {
    $$ = Cascade
  }

truncate_statement:
  TRUNCATE TABLE table_name
  {
    $$ = &DDL{Action: TruncateStr, Table: $3}
  }
| TRUNCATE table_name
  {
    $$ = &DDL{Action: TruncateStr, Table: $2}
  }
analyze_statement:
  ANALYZE TABLE table_name
  {
    $$ = &DDL{Action: AlterStr, Table: $3}
  }

show_statement:
  SHOW BINARY ID /* SHOW BINARY LOGS */
  {
    $$ = &Show{Type: string($2) + " " + string($3)}
  }
/* SHOW CHARACTER SET and SHOW CHARSET are equivalent */
| SHOW CHARACTER SET like_or_where_opt
  {
    $$ = &Show{Type: CharsetStr, Filter: $4}
  }
| SHOW CHARSET like_or_where_opt
  {
    $$ = &Show{Type: string($2), Filter: $3}
  }
| SHOW CREATE DATABASE not_exists_opt ID
  {
    $$ = &Show{Type: string($2) + " " + string($3), IfNotExists: $4 == 1, Database: string($5)}
  }
| SHOW CREATE SCHEMA not_exists_opt ID
  {
    $$ = &Show{Type: string($2) + " " + string($3), IfNotExists: $4 == 1, Database: string($5)}
  }
| SHOW CREATE TABLE table_name as_of_opt
  {
    showTablesOpt := &ShowTablesOpt{AsOf:$5}
    $$ = &Show{Type: string($2) + " " + string($3), Table: $4, ShowTablesOpt: showTablesOpt}
  }
| SHOW CREATE PROCEDURE table_name
  {
    $$ = &Show{Type: CreateProcedureStr, Table: $4}
  }
| SHOW CREATE TRIGGER table_name
  {
    $$ = &Show{Type: CreateTriggerStr, Table: $4}
  }
| SHOW CREATE VIEW table_name
  {
    $$ = &Show{Type: string($2) + " " + string($3), Table: $4}
  }
| SHOW DATABASES
  {
    $$ = &Show{Type: string($2)}
  }
| SHOW SCHEMAS
  {
    $$ = &Show{Type: string($2)}
  }
| SHOW ENGINES
  {
    $$ = &Show{Type: string($2)}
  }
| SHOW indexes_or_keys from_or_in table_name show_database_opt where_expression_opt
  {
    $$ = &Show{Type: IndexStr, Table: $4, Database: $5, ShowIndexFilterOpt: $6}
  }
| SHOW PLUGINS
  {
    $$ = &Show{Type: string($2)}
  }
| SHOW PROCEDURE STATUS like_or_where_opt
  {
    $$ = &Show{Type: string($2) + " " + string($3), Filter: $4}
  }
| SHOW FUNCTION STATUS like_or_where_opt
  {
    $$ = &Show{Type: string($2) + " " + string($3), Filter: $4}
  }
| SHOW show_session_or_global STATUS like_or_where_opt
  {
    $$ = &Show{Scope: $2, Type: string($3), Filter: $4}
  }
| SHOW TABLE STATUS from_database_opt like_or_where_opt
  {
    $$ = &Show{Type: string($2) + " " + string($3), Database: $4, Filter:$5}
  }
| SHOW full_opt columns_or_fields FROM table_name from_database_opt as_of_opt like_or_where_opt
  {
    showTablesOpt := &ShowTablesOpt{DbName:$6, AsOf:$7, Filter:$8}
    $$ = &Show{Type: string($3), ShowTablesOpt: showTablesOpt, Table: $5, Full: $2}
  }
| SHOW full_opt TABLES from_database_opt as_of_opt like_or_where_opt
  {
    showTablesOpt := &ShowTablesOpt{DbName:$4, Filter:$6, AsOf:$5}
    $$ = &Show{Type: string($3), ShowTablesOpt: showTablesOpt, Full: $2}
  }
| SHOW full_opt PROCESSLIST
  {
    $$ = &Show{Type: string($3), Full: $2}
  }
| SHOW full_opt TRIGGERS from_database_opt like_or_where_opt
  {
    $$ = &Show{Type: string($3), ShowTablesOpt: &ShowTablesOpt{DbName: $4, Filter: $5}, Full: $2}
  }
| SHOW show_session_or_global VARIABLES like_or_where_opt
  {
    $$ = &Show{Scope: $2, Type: string($3), Filter: $4}
  }
| SHOW COLLATION
  {
    $$ = &Show{Type: string($2)}
  }
| SHOW COLLATION WHERE expression
  {
    // Cannot dereference $4 directly, or else the parser stackcannot be pooled. See yyParsePooled
    showCollationFilterOpt := $4
    $$ = &Show{Type: string($2), ShowCollationFilterOpt: &showCollationFilterOpt}
  }
| SHOW COLLATION naked_like
  {
    // Cannot dereference $3 directly, or else the parser stackcannot be pooled. See yyParsePooled
    cmp := $3.(*ComparisonExpr)
    cmp.Left = &ColName{Name: NewColIdent("collation")}
    var ex Expr = cmp
    $$ = &Show{Type: string($2), ShowCollationFilterOpt: &ex}
  }
| SHOW GRANTS
  {
    $$ = &ShowGrants{}
  }
| SHOW GRANTS FOR account_name
  {
    an := $4
    $$ = &ShowGrants{For: &an}
  }
| SHOW GRANTS FOR CURRENT_USER func_parens_opt
  {
    $$ = &ShowGrants{CurrentUser: true}
  }
| SHOW GRANTS FOR account_name USING role_name_list
  {
    an := $4
    $$ = &ShowGrants{For: &an, Using: $6}
  }
| SHOW PRIVILEGES
  {
    $$ = &ShowPrivileges{}
  }
| SHOW COUNT openb '*' closeb WARNINGS
  {
    $$ = &Show{Type: string($6), CountStar: true}
  }
| SHOW COUNT openb '*' closeb ERRORS
  {
    $$ = &Show{Type: string($6), CountStar: true}
  }
| SHOW WARNINGS limit_opt
  {
    $$ = &Show{Type: string($2), Limit: $3}
  }
| SHOW ERRORS limit_opt
  {
    $$ = &Show{Type: string($2), Limit: $3}
  }

naked_like:
LIKE value_expression like_escape_opt
  {
    $$ = &ComparisonExpr{Operator: LikeStr, Right: $2, Escape: $3}
  }

full_opt:
  /* empty */
  {
    $$ = false
  }
| FULL
  {
    $$ = true
  }

columns_or_fields:
  COLUMNS
  {
      $$ = string($1)
  }
| FIELDS
  {
      $$ = string($1)
  }

from_database_opt:
  /* empty */
  {
    $$ = ""
  }
| FROM table_id
  {
    $$ = $2.v
  }
| IN table_id
  {
    $$ = $2.v
  }

like_or_where_opt:
  /* empty */
  {
    $$ = nil
  }
| LIKE STRING
  {
    $$ = &ShowFilter{Like:string($2)}
  }
| WHERE expression
  {
    $$ = &ShowFilter{Filter:$2}
  }

show_session_or_global:
  /* empty */
  {
    $$ = ""
  }
| SESSION
  {
    $$ = SessionStr
  }
| GLOBAL
  {
    $$ = GlobalStr
  }

use_statement:
  USE table_id
  {
    $$ = &Use{DBName: $2}
  }
| USE
  {
    $$ = &Use{DBName:TableIdent{v:""}}
  }

begin_statement:
  BEGIN
  {
    $$ = &Begin{}
  }
| start_transaction_statement
  {
    $$ = $1
  }

start_transaction_statement:
  START TRANSACTION
  {
    $$ = &Begin{}
  }
| START TRANSACTION READ WRITE
  {
    $$ = &Begin{TransactionCharacteristic: TxReadWrite}
  }
 | START TRANSACTION READ ONLY
  {
    $$ = &Begin{TransactionCharacteristic: TxReadOnly}
  }

commit_statement:
  COMMIT
  {
    $$ = &Commit{}
  }

rollback_statement:
  ROLLBACK
  {
    $$ = &Rollback{}
  }

savepoint_statement:
  SAVEPOINT ID
  {
    $$ = &Savepoint{Identifier: string($2)}
  }

rollback_savepoint_statement:
  ROLLBACK TO ID
  {
    $$ = &RollbackSavepoint{Identifier: string($3)}
  }
| ROLLBACK WORK TO ID
  {
    $$ = &RollbackSavepoint{Identifier: string($4)}
  }
| ROLLBACK TO SAVEPOINT ID
  {
    $$ = &RollbackSavepoint{Identifier: string($4)}
  }
| ROLLBACK WORK TO SAVEPOINT ID
  {
    $$ = &RollbackSavepoint{Identifier: string($5)}
  }

release_savepoint_statement:
  RELEASE SAVEPOINT ID
  {
    $$ = &ReleaseSavepoint{Identifier: string($3)}
  }

describe:
  DESCRIBE { }
| DESC { }

explain_statement:
  explain_verb format_opt explainable_statement
  {
    $$ = &Explain{ExplainFormat: $2, Statement: $3}
  }
| explain_verb ANALYZE select_statement
  {
    $$ = &Explain{Analyze: true, ExplainFormat: TreeStr, Statement: $3}
  }

explainable_statement:
  select_statement
  {
    $$ = $1
  }
| delete_statement
| insert_statement
| update_statement

format_opt:
  {
    $$ = ""
  }
| FORMAT '=' ID
  {
    $$ = string($3)
  }

explain_verb:
  describe
| EXPLAIN

describe_statement:
  describe table_name as_of_opt
  // rewrite describe table as show columns from table
  {
    showTablesOpt := &ShowTablesOpt{AsOf:$3}
    $$ = &Show{Type: "columns", Table: $2, ShowTablesOpt: showTablesOpt}
  }

comment_opt:
  {
    setAllowComments(yylex, true)
  }
  comment_list
  {
    $$ = $2
    setAllowComments(yylex, false)
  }

comment_list:
  {
    $$ = nil
  }
| comment_list COMMENT
  {
    $$ = append($1, $2)
  }

union_op:
  UNION
  {
    $$ = UnionStr
  }
| UNION ALL
  {
    $$ = UnionAllStr
  }
| UNION DISTINCT
  {
    $$ = UnionDistinctStr
  }

sql_calc_found_rows_opt:
  {
    $$ = 0
  }
| SQL_CALC_FOUND_ROWS
  {
    $$ = 1
  }

cache_opt:
{
  $$ = ""
}
| SQL_NO_CACHE
{
  $$ = SQLNoCacheStr
}
| SQL_CACHE
{
  $$ = SQLCacheStr
}

distinct_opt:
  {
    $$ = ""
  }
| ALL
  {
    $$ = ""
  }
| DISTINCT
  {
    $$ = DistinctStr
  }

straight_join_opt:
  {
    $$ = ""
  }
| STRAIGHT_JOIN
  {
    $$ = StraightJoinHint
  }

select_expression_list:
  lexer_old_position select_expression lexer_old_position
  {
    if ae, ok := $2.(*AliasedExpr); ok {
      ae.StartParsePos = $1
      ae.EndParsePos = $3-1
    }
    $$ = SelectExprs{$2}
  }
| select_expression_list ',' lexer_old_position select_expression lexer_old_position
  {
    if ae, ok := $4.(*AliasedExpr); ok {
      ae.StartParsePos = $3
      ae.EndParsePos = $5-1
    }
    $$ = append($$, $4)
  }

// argument_expression is identical to select_expression except aliases are not allowed
argument_expression:
  '*'
  {
    $$ = &StarExpr{}
  }
| expression
  {
    $$ = &AliasedExpr{Expr: $1}
  }
| table_id '.' '*'
  {
    $$ = &StarExpr{TableName: TableName{Name: $1}}
  }
| table_id '.' reserved_table_id '.' '*'
  {
    $$ = &StarExpr{TableName: TableName{Qualifier: $1, Name: $3}}
  }

select_expression:
  '*'
  {
    $$ = &StarExpr{}
  }
| expression as_ci_opt
  {
    $$ = &AliasedExpr{Expr: $1, As: $2}
  }
| table_id '.' '*'
  {
    $$ = &StarExpr{TableName: TableName{Name: $1}}
  }
| table_id '.' reserved_table_id '.' '*'
  {
    $$ = &StarExpr{TableName: TableName{Qualifier: $1, Name: $3}}
  }

over:
  OVER sql_id
  {
    $$ = &Over{NameRef: $2}
  }
| OVER window_spec
  {
    $$ = (*Over)($2)
  }

window_spec:
  openb existing_window_name_opt partition_by_opt order_by_opt frame_opt closeb
  {
    $$ = &WindowDef{NameRef: $2, PartitionBy: $3, OrderBy: $4, Frame: $5}
  }

existing_window_name_opt:
  {
    $$ = ColIdent{}
  }
| ID {
    $$ = NewColIdent(string($1))
  }

partition_by_opt:
  {
    $$ = nil
  }
| PARTITION BY expression_list
  {
    $$ = $3
  }

over_opt:
  {
    $$ = nil
  }
| over
  {
    $$ = $1
  }

frame_opt:
  {
    $$ = nil
  }
| ROWS frame_extent
  {
    $$ = &Frame{Unit: RowsUnit, Extent: $2}
  }
| RANGE frame_extent
  {
    $$ = &Frame{Unit: RangeUnit, Extent: $2}
  }

// enforce PRECEDING < CURRENT ROW < FOLLOWING
frame_extent:
  BETWEEN frame_bound AND frame_bound
  {
    startBound := $2
    endBound := $4
    switch {
    case startBound.Type == UnboundedFollowing:
      yylex.Error("frame start cannot be UNBOUNDED FOLLOWING")
      return 1
    case endBound.Type == UnboundedPreceding:
      yylex.Error("frame end cannot be UNBOUNDED PRECEDING")
      return 1
    case startBound.Type == CurrentRow && endBound.Type == ExprPreceding:
      yylex.Error("frame starting from current row cannot have preceding rows")
      return 1
    case startBound.Type == ExprFollowing && endBound.Type == ExprPreceding:
      yylex.Error("frame starting from following row cannot have preceding rows")
      return 1
    case startBound.Type == ExprFollowing && endBound.Type == CurrentRow:
      yylex.Error("frame starting from following row cannot have preceding rows")
      return 1
    }
    $$ = &FrameExtent{Start: startBound, End: endBound}
  }
| frame_bound
  {
    startBound := $1
     switch {
     case startBound.Type == UnboundedFollowing:
       yylex.Error("frame start cannot be UNBOUNDED FOLLOWING")
       return 1
     case startBound.Type == ExprFollowing:
       yylex.Error("frame starting from following row cannot end with current row")
       return 1
     }
     $$ = &FrameExtent{Start: startBound}
  }

frame_bound:
UNBOUNDED PRECEDING
  {
    $$ = &FrameBound{Type: UnboundedPreceding}
  }
| UNBOUNDED FOLLOWING
  {
    $$ = &FrameBound{Type: UnboundedFollowing}
  }
| CURRENT ROW
  {
    $$ = &FrameBound{Type: CurrentRow}
  }
| integral_or_interval_expr PRECEDING
  {
    $$ = &FrameBound{
       Expr: $1,
       Type: ExprPreceding,
     }
  }
| integral_or_interval_expr FOLLOWING
  {
    $$ = &FrameBound{
       Expr: $1,
       Type: ExprFollowing,
     }
  }

window_opt:
  {
  $$ = nil
  }
| WINDOW window {
  $$ = $2
  }

window:
  window_definition
  {
    $$ = Window{$1}
  }
| window ',' window_definition {
    $$ = append($1, $3)
  }

window_definition:
  sql_id AS window_spec
  {
    def := $3
    def.Name = $1
    $$ = def
  }

// TODO : support prepared statements
integral_or_interval_expr:
INTEGRAL
  {
    $$ = NewIntVal($1)
  }
| INTERVAL value sql_id
  {
    $$ = &IntervalExpr{Expr: $2, Unit: $3.String()}
  }

as_ci_opt:
  {
    $$ = ColIdent{}
  }
| col_alias
  {
    $$ = $1
  }
| AS col_alias
  {
    $$ = $2
  }

col_alias:
  ID
  {
    $$ = NewColIdent(string($1))
  }
| non_reserved_keyword
  {
    $$ = NewColIdent(string($1))
  }
| column_name_safe_reserved_keyword
  {
    $$ = NewColIdent(string($1))
  }
| STRING
  {
    $$ = NewColIdent(string($1))
  }

table_references:
  table_reference
  {
    $$ = TableExprs{$1}
  }
| table_references ',' table_reference
  {
    $$ = append($$, $3)
  }

table_reference:
  table_factor
| join_table

table_factor:
  aliased_table_name
  {
    $$ = $1
  }
| subquery_or_values as_opt table_alias column_list_opt
  {
    switch n := $1.(type) {
    case *Subquery:
        n.Columns = $4
    case *ValuesStatement:
        n.Columns = $4
    }
    $$ = &AliasedTableExpr{Expr:$1, As: $3}
  }
| subquery_or_values
  {
    // missed alias for subquery
    yylex.Error("Every derived table must have its own alias")
    return 1
  }
| openb table_references closeb
  {
    $$ = &ParenTableExpr{Exprs: $2}
  }
| table_function

values_statement:
  VALUES row_list
  {
    $$ = &ValuesStatement{Rows: $2}
  }

row_list:
  ROW row_tuple
  {
    $$ = Values{$2}
  }
| row_list ',' ROW row_tuple
  {
    $$ = append($$, $4)
  }

aliased_table_name:
  table_name aliased_table_options
  {
    $$ = $2
    $$.Expr = $1
  }
| table_name PARTITION openb partition_list closeb aliased_table_options
  {
    $$ = $6
    $$.Expr = $1
    $$.Partitions = $4
  }

// All possible combinations of qualifiers for a table alias expression, declared in a single rule to avoid
// shift/reduce conflicts. To avoid grammar ambiguity, we can't always use optional rules that match empty
// (such as as_opt).
aliased_table_options:
  index_hint_list
  {
    $$ = &AliasedTableExpr{Hints: $1}
  }
| AS OF value_expression index_hint_list
  {
    $$ = &AliasedTableExpr{AsOf: &AsOf{Time: $3}, Hints: $4}
  }
| AS OF value_expression as_opt table_alias index_hint_list
  {
    $$ = &AliasedTableExpr{AsOf: &AsOf{Time: $3}, As: $5, Hints: $6}
  }
| AS table_alias index_hint_list
  {
    $$ = &AliasedTableExpr{As: $2, Hints: $3}
  }
| table_alias index_hint_list
  {
    $$ = &AliasedTableExpr{As: $1, Hints: $2}
  }
// SQL:2011 grammar would be nice to have, but it generates
// a parser conflict with FOR UPDATE which is hard to fix
//| FOR SYSTEM_TIME AS OF STRING
//  {
//    $$ = &AsOf{Time: string($5)}
//  }

as_of_opt:
  {
    $$ = nil
  }
| AS OF value_expression
  {
    $$ = $3
  }

column_list_opt:
  {
    $$ = nil
  }
| '(' column_list ')'
  {
    $$ = $2
  }

column_list:
  sql_id
  {
    $$ = Columns{$1}
  }
| column_list ',' sql_id
  {
    $$ = append($$, $3)
  }

partition_list:
  sql_id
  {
    $$ = Partitions{$1}
  }
| partition_list ',' sql_id
  {
    $$ = append($$, $3)
  }

table_function:
  ID openb argument_expression_list_opt closeb
  {
    $$ = &TableFuncExpr{Name: string($1), Exprs: $3}
  }

// There is a grammar conflict here:
// 1: INSERT INTO a SELECT * FROM b JOIN c ON b.i = c.i
// 2: INSERT INTO a SELECT * FROM b JOIN c ON DUPLICATE KEY UPDATE a.i = 1
// When yacc encounters the ON clause, it cannot determine which way to
// resolve. The %prec override below makes the parser choose the
// first construct, which automatically makes the second construct a
// syntax error. This is the same behavior as MySQL.
join_table:
  table_reference inner_join table_factor join_condition_opt
  {
    $$ = &JoinTableExpr{LeftExpr: $1, Join: $2, RightExpr: $3, Condition: $4}
  }
| table_reference straight_join table_factor on_expression_opt
  {
    $$ = &JoinTableExpr{LeftExpr: $1, Join: $2, RightExpr: $3, Condition: $4}
  }
| table_reference outer_join table_reference join_condition
  {
    $$ = &JoinTableExpr{LeftExpr: $1, Join: $2, RightExpr: $3, Condition: $4}
  }
| table_reference natural_join table_factor
  {
    $$ = &JoinTableExpr{LeftExpr: $1, Join: $2, RightExpr: $3}
  }

join_condition:
  ON expression
  { $$ = JoinCondition{On: $2} }
| USING '(' column_list ')'
  { $$ = JoinCondition{Using: $3} }

join_condition_opt:
%prec JOIN
  { $$ = JoinCondition{} }
| join_condition
  { $$ = $1 }

on_expression_opt:
%prec JOIN
  { $$ = JoinCondition{} }
| ON expression
  { $$ = JoinCondition{On: $2} }

as_opt:
  { $$ = struct{}{} }
| AS
  { $$ = struct{}{} }

table_alias:
  table_id
| column_name_safe_reserved_keyword
  {
    $$ = NewTableIdent(string($1))
  }
| STRING
  {
    $$ = NewTableIdent(string($1))
  }

inner_join:
  JOIN
  {
    $$ = JoinStr
  }
| INNER JOIN
  {
    $$ = JoinStr
  }
| CROSS JOIN
  {
    $$ = JoinStr
  }

straight_join:
  STRAIGHT_JOIN
  {
    $$ = StraightJoinStr
  }

outer_join:
  LEFT JOIN
  {
    $$ = LeftJoinStr
  }
| LEFT OUTER JOIN
  {
    $$ = LeftJoinStr
  }
| RIGHT JOIN
  {
    $$ = RightJoinStr
  }
| RIGHT OUTER JOIN
  {
    $$ = RightJoinStr
  }

natural_join:
 NATURAL JOIN
  {
    $$ = NaturalJoinStr
  }
| NATURAL outer_join
  {
    if $2 == LeftJoinStr {
      $$ = NaturalLeftJoinStr
    } else {
      $$ = NaturalRightJoinStr
    }
  }

trigger_name:
  sql_id
  {
    $$ = TriggerName{Name: $1}
  }
| table_id '.' sql_id
  {
    $$ = TriggerName{Qualifier: $1, Name: $3}
  }

load_into_table_name:
  INTO TABLE table_name
  {
    $$ = $3
  }

into_table_name:
  INTO table_name
  {
    $$ = $2
  }
| table_name
  {
    $$ = $1
  }

table_name:
  table_id
  {
    $$ = TableName{Name: $1}
  }
| table_id '.' reserved_table_id
  {
    $$ = TableName{Qualifier: $1, Name: $3}
  }

procedure_name:
  sql_id
  {
    $$ = ProcedureName{Name: $1}
  }
| table_id '.' sql_id
  {
    $$ = ProcedureName{Qualifier: $1, Name: $3}
  }

delete_table_name:
table_id '.' '*'
  {
    $$ = TableName{Name: $1}
  }

index_hint_list:
  {
    $$ = nil
  }
| USE INDEX openb column_list closeb
  {
    $$ = &IndexHints{Type: UseStr, Indexes: $4}
  }
| IGNORE INDEX openb column_list closeb
  {
    $$ = &IndexHints{Type: IgnoreStr, Indexes: $4}
  }
| FORCE INDEX openb column_list closeb
  {
    $$ = &IndexHints{Type: ForceStr, Indexes: $4}
  }

where_expression_opt:
  {
    $$ = nil
  }
| WHERE expression
  {
    $$ = $2
  }

expression:
  condition
  {
    $$ = $1
  }
| expression AND expression
  {
    $$ = &AndExpr{Left: $1, Right: $3}
  }
| expression OR expression
  {
    $$ = &OrExpr{Left: $1, Right: $3}
  }
| NOT expression
  {
    $$ = &NotExpr{Expr: $2}
  }
| expression IS is_suffix
  {
    $$ = &IsExpr{Operator: $3, Expr: $1}
  }
| value_expression
  {
    $$ = $1
  }
| DEFAULT default_opt
  {
    $$ = &Default{ColName: $2}
  }

default_opt:
  /* empty */
  {
    $$ = ""
  }
| openb ID closeb
  {
    $$ = string($2)
  }

boolean_value:
  TRUE
  {
    $$ = BoolVal(true)
  }
| FALSE
  {
    $$ = BoolVal(false)
  }

condition:
  value_expression compare value_expression
  {
    $$ = &ComparisonExpr{Left: $1, Operator: $2, Right: $3}
  }
| value_expression IN col_tuple
  {
    $$ = &ComparisonExpr{Left: $1, Operator: InStr, Right: $3}
  }
| value_expression NOT IN col_tuple
  {
    $$ = &ComparisonExpr{Left: $1, Operator: NotInStr, Right: $4}
  }
| value_expression LIKE value_expression like_escape_opt
  {
    $$ = &ComparisonExpr{Left: $1, Operator: LikeStr, Right: $3, Escape: $4}
  }
| value_expression NOT LIKE value_expression like_escape_opt
  {
    $$ = &ComparisonExpr{Left: $1, Operator: NotLikeStr, Right: $4, Escape: $5}
  }
| value_expression REGEXP value_expression
  {
    $$ = &ComparisonExpr{Left: $1, Operator: RegexpStr, Right: $3}
  }
| value_expression NOT REGEXP value_expression
  {
    $$ = &ComparisonExpr{Left: $1, Operator: NotRegexpStr, Right: $4}
  }
| value_expression BETWEEN value_expression AND value_expression
  {
    $$ = &RangeCond{Left: $1, Operator: BetweenStr, From: $3, To: $5}
  }
| value_expression NOT BETWEEN value_expression AND value_expression
  {
    $$ = &RangeCond{Left: $1, Operator: NotBetweenStr, From: $4, To: $6}
  }
| EXISTS subquery
  {
    $$ = &ExistsExpr{Subquery: $2}
  }

is_suffix:
  NULL
  {
    $$ = IsNullStr
  }
| NOT NULL
  {
    $$ = IsNotNullStr
  }
| TRUE
  {
    $$ = IsTrueStr
  }
| NOT TRUE
  {
    $$ = IsNotTrueStr
  }
| FALSE
  {
    $$ = IsFalseStr
  }
| NOT FALSE
  {
    $$ = IsNotFalseStr
  }

compare:
  '='
  {
    $$ = EqualStr
  }
| '<'
  {
    $$ = LessThanStr
  }
| '>'
  {
    $$ = GreaterThanStr
  }
| LE
  {
    $$ = LessEqualStr
  }
| GE
  {
    $$ = GreaterEqualStr
  }
| NE
  {
    $$ = NotEqualStr
  }
| NULL_SAFE_EQUAL
  {
    $$ = NullSafeEqualStr
  }

like_escape_opt:
  {
    $$ = nil
  }
| ESCAPE value_expression
  {
    $$ = $2
  }

col_tuple:
  row_tuple
  {
    $$ = $1
  }
| subquery
  {
    $$ = $1
  }
| LIST_ARG
  {
    $$ = ListArg($1)
  }

subquery:
  openb select_statement closeb
  {
    $$ = &Subquery{Select: $2}
  }

subquery_or_values:
  subquery
  {
    $$ = $1
  }
| openb values_statement closeb
  {
    $$ = $2
  }


argument_expression_list_opt:
  {
    $$ = nil
  }
| argument_expression_list

argument_expression_list:
  argument_expression
  {
    $$ = SelectExprs{$1}
  }
| argument_expression_list ',' argument_expression
  {
    $$ = append($1, $3)
  }

expression_list:
  expression
  {
    $$ = Exprs{$1}
  }
| expression_list ',' expression
  {
    $$ = append($1, $3)
  }

value_expression:
  value
  {
    $$ = $1
  }
| column_name_safe_reserved_keyword
  {
    $$ = &ColName{Name: NewColIdent(string($1))}
  }
| boolean_value
  {
    $$ = $1
  }
| column_name
  {
    $$ = $1
  }
| tuple_expression
  {
    $$ = $1
  }
| subquery
  {
    $$ = $1
  }
| value_expression '&' value_expression
  {
    $$ = &BinaryExpr{Left: $1, Operator: BitAndStr, Right: $3}
  }
| value_expression '|' value_expression
  {
    $$ = &BinaryExpr{Left: $1, Operator: BitOrStr, Right: $3}
  }
| value_expression '^' value_expression
  {
    $$ = &BinaryExpr{Left: $1, Operator: BitXorStr, Right: $3}
  }
| value_expression '+' value_expression
  {
    $$ = &BinaryExpr{Left: $1, Operator: PlusStr, Right: $3}
  }
| value_expression '-' value_expression
  {
    $$ = &BinaryExpr{Left: $1, Operator: MinusStr, Right: $3}
  }
| value_expression '*' value_expression
  {
    $$ = &BinaryExpr{Left: $1, Operator: MultStr, Right: $3}
  }
| value_expression '/' value_expression
  {
    $$ = &BinaryExpr{Left: $1, Operator: DivStr, Right: $3}
  }
| value_expression DIV value_expression
  {
    $$ = &BinaryExpr{Left: $1, Operator: IntDivStr, Right: $3}
  }
| value_expression '%' value_expression
  {
    $$ = &BinaryExpr{Left: $1, Operator: ModStr, Right: $3}
  }
| value_expression MOD value_expression
  {
    $$ = &BinaryExpr{Left: $1, Operator: ModStr, Right: $3}
  }
| value_expression SHIFT_LEFT value_expression
  {
    $$ = &BinaryExpr{Left: $1, Operator: ShiftLeftStr, Right: $3}
  }
| value_expression SHIFT_RIGHT value_expression
  {
    $$ = &BinaryExpr{Left: $1, Operator: ShiftRightStr, Right: $3}
  }
| column_name JSON_EXTRACT_OP value
  {
    $$ = &BinaryExpr{Left: $1, Operator: JSONExtractOp, Right: $3}
  }
| column_name JSON_UNQUOTE_EXTRACT_OP value
  {
    $$ = &BinaryExpr{Left: $1, Operator: JSONUnquoteExtractOp, Right: $3}
  }
| value_expression COLLATE charset
  {
    $$ = &CollateExpr{Expr: $1, Charset: $3}
  }
| BINARY value_expression %prec UNARY
  {
    $$ = &UnaryExpr{Operator: BinaryStr, Expr: $2}
  }
| UNDERSCORE_BINARY value_expression %prec UNARY
  {
    $$ = &UnaryExpr{Operator: UBinaryStr, Expr: $2}
  }
| UNDERSCORE_UTF8MB4 value_expression %prec UNARY
  {
    $$ = &UnaryExpr{Operator: Utf8mb4Str, Expr: $2}
  }
| '+'  value_expression %prec UNARY
  {
    if num, ok := $2.(*SQLVal); ok && num.Type == IntVal {
      $$ = num
    } else {
      $$ = &UnaryExpr{Operator: UPlusStr, Expr: $2}
    }
  }
| '-'  value_expression %prec UNARY
  {
    if num, ok := $2.(*SQLVal); ok && num.Type == IntVal {
      // Handle double negative
      if num.Val[0] == '-' {
        num.Val = num.Val[1:]
        $$ = num
      } else {
        $$ = NewIntVal(append([]byte("-"), num.Val...))
      }
    } else {
      $$ = &UnaryExpr{Operator: UMinusStr, Expr: $2}
    }
  }
| '~'  value_expression
  {
    $$ = &UnaryExpr{Operator: TildaStr, Expr: $2}
  }
| '!' value_expression %prec UNARY
  {
    $$ = &UnaryExpr{Operator: BangStr, Expr: $2}
  }
| INTERVAL value_expression sql_id
  {
    // This rule prevents the usage of INTERVAL
    // as a function. If support is needed for that,
    // we'll need to revisit this. The solution
    // will be non-trivial because of grammar conflicts.
    $$ = &IntervalExpr{Expr: $2, Unit: $3.String()}
  }
| function_call_generic
| function_call_keyword
| function_call_nonkeyword
| function_call_conflict
| function_call_window
| function_call_aggregate_with_window

/*
  Regular function calls without special token or syntax, guaranteed to not
  introduce side effects due to being a simple identifier
*/
function_call_generic:
  sql_id openb distinct_opt argument_expression_list_opt closeb
  {
    $$ = &FuncExpr{Name: $1, Distinct: $3 == DistinctStr, Exprs: $4}
  }
| table_id '.' reserved_sql_id openb argument_expression_list_opt closeb
  {
    $$ = &FuncExpr{Qualifier: $1, Name: $3, Exprs: $5}
  }

/*
   Special aggregate function calls that can't be treated like a normal function call, because they have an optional
   OVER clause (not legal on any other non-window, non-aggregate function)
 */
function_call_aggregate_with_window:
 MAX openb distinct_opt argument_expression_list closeb over_opt
  {
    $$ = &FuncExpr{Name: NewColIdent(string($1)), Exprs: $4, Distinct: $3 == DistinctStr, Over: $6}
  }
| AVG openb distinct_opt argument_expression_list closeb over_opt
  {
    $$ = &FuncExpr{Name: NewColIdent(string($1)), Exprs: $4, Distinct: $3 == DistinctStr, Over: $6}
  }
| BIT_AND openb argument_expression_list closeb over_opt
  {
    $$ = &FuncExpr{Name: NewColIdent(string($1)), Exprs: $3, Over: $5}
  }
| BIT_OR openb argument_expression_list closeb over_opt
  {
    $$ = &FuncExpr{Name: NewColIdent(string($1)), Exprs: $3, Over: $5}
  }
| BIT_XOR openb argument_expression_list closeb over_opt
  {
    $$ = &FuncExpr{Name: NewColIdent(string($1)), Exprs: $3, Over: $5}
  }
| COUNT openb distinct_opt argument_expression_list closeb over_opt
  {
    $$ = &FuncExpr{Name: NewColIdent(string($1)), Exprs: $4, Distinct: $3 == DistinctStr, Over: $6}
  }
| JSON_ARRAYAGG openb argument_expression_list closeb over_opt
  {
    $$ = &FuncExpr{Name: NewColIdent(string($1)), Exprs: $3, Over: $5}
  }
| JSON_OBJECTAGG openb argument_expression_list closeb over_opt
  {
    $$ = &FuncExpr{Name: NewColIdent(string($1)), Exprs: $3, Over: $5}
  }
| MIN openb distinct_opt argument_expression_list closeb over_opt
  {
    $$ = &FuncExpr{Name: NewColIdent(string($1)), Exprs: $4, Distinct: $3 == DistinctStr, Over: $6}
  }
| STDDEV_POP openb argument_expression_list closeb over_opt
  {
    $$ = &FuncExpr{Name: NewColIdent(string($1)), Exprs: $3, Over: $5}
  }
| STDDEV openb argument_expression_list closeb over_opt
  {
    $$ = &FuncExpr{Name: NewColIdent(string($1)), Exprs: $3, Over: $5}
  }
| STD openb argument_expression_list closeb over_opt
  {
    $$ = &FuncExpr{Name: NewColIdent(string($1)), Exprs: $3, Over: $5}
  }
| STDDEV_SAMP openb argument_expression_list closeb over_opt
  {
    $$ = &FuncExpr{Name: NewColIdent(string($1)), Exprs: $3, Over: $5}
  }
| SUM openb distinct_opt argument_expression_list closeb over_opt
  {
    $$ = &FuncExpr{Name: NewColIdent(string($1)), Exprs: $4, Distinct: $3 == DistinctStr, Over: $6}
  }
| VAR_POP openb argument_expression_list closeb over_opt
  {
    $$ = &FuncExpr{Name: NewColIdent(string($1)), Exprs: $3, Over: $5}
  }
| VARIANCE openb argument_expression_list closeb over_opt
  {
    $$ = &FuncExpr{Name: NewColIdent(string($1)), Exprs: $3, Over: $5}
  }
| VAR_SAMP openb argument_expression_list closeb over_opt
  {
    $$ = &FuncExpr{Name: NewColIdent(string($1)), Exprs: $3, Over: $5}
  }

/*
  Function calls with an OVER expression, only valid for certain aggregate and window functions
*/
function_call_window:
  CUME_DIST openb closeb over
  {
    $$ = &FuncExpr{Name: NewColIdent(string($1)), Over: $4}
  }
| DENSE_RANK openb closeb over
  {
    $$ = &FuncExpr{Name: NewColIdent(string($1)), Over: $4}
  }
| FIRST_VALUE openb argument_expression closeb over
  {
    $$ = &FuncExpr{Name: NewColIdent(string($1)), Exprs: SelectExprs{$3}, Over: $5}
  }
| LAG openb argument_expression_list closeb over
  {
    $$ = &FuncExpr{Name: NewColIdent(string($1)), Exprs: $3, Over: $5}
  }
| LAST_VALUE openb argument_expression closeb over
  {
    $$ = &FuncExpr{Name: NewColIdent(string($1)), Exprs: SelectExprs{$3}, Over: $5}
  }
| LEAD openb argument_expression_list closeb over
  {
    $$ = &FuncExpr{Name: NewColIdent(string($1)), Exprs: $3, Over: $5}
  }
| NTH_VALUE openb argument_expression_list closeb over
  {
    $$ = &FuncExpr{Name: NewColIdent(string($1)), Exprs: $3, Over: $5}
  }
| NTILE openb closeb over
  {
    $$ = &FuncExpr{Name: NewColIdent(string($1)), Over: $4}
  }
| PERCENT_RANK openb closeb over
  {
    $$ = &FuncExpr{Name: NewColIdent(string($1)), Over: $4}
  }
| RANK openb closeb over
  {
    $$ = &FuncExpr{Name: NewColIdent(string($1)), Over: $4}
  }
| ROW_NUMBER openb closeb over
  {
    $$ = &FuncExpr{Name: NewColIdent(string($1)), Over: $4}
  }

/*
  Function calls using reserved keywords, with dedicated grammar rules
  as a result
  TODO: some of these change the case or even the name of the function expression. Should be preserved.
*/
function_call_keyword:
  LEFT openb argument_expression_list closeb
  {
    $$ = &FuncExpr{Name: NewColIdent(string($1)), Exprs: $3}
  }
| RIGHT openb argument_expression_list closeb
  {
    $$ = &FuncExpr{Name: NewColIdent(string($1)), Exprs: $3}
  }
| FORMAT openb argument_expression_list closeb
  {
    $$ = &FuncExpr{Name: NewColIdent(string($1)), Exprs: $3}
  }
| SCHEMA openb closeb
  {
    $$ = &FuncExpr{Name: NewColIdent(string($1))}
  }
| CONVERT openb expression ',' convert_type closeb
  {
    $$ = &ConvertExpr{Expr: $3, Type: $5}
  }
| CAST openb expression AS convert_type closeb
  {
    $$ = &ConvertExpr{Expr: $3, Type: $5}
  }
| CONVERT openb expression USING charset closeb
  {
    $$ = &ConvertUsingExpr{Expr: $3, Type: $5}
  }
| SUBSTR openb column_name FROM value_expression FOR value_expression closeb
  {
    $$ = &SubstrExpr{Name: $3, From: $5, To: $7}
  }
| SUBSTRING openb column_name FROM value_expression FOR value_expression closeb
  {
    $$ = &SubstrExpr{Name: $3, From: $5, To: $7}
  }
| SUBSTR openb STRING FROM value_expression FOR value_expression closeb
  {
    $$ = &SubstrExpr{StrVal: NewStrVal($3), From: $5, To: $7}
  }
| SUBSTRING openb STRING FROM value_expression FOR value_expression closeb
  {
    $$ = &SubstrExpr{StrVal: NewStrVal($3), From: $5, To: $7}
  }
| TRIM openb value_expression closeb
  {
    $$ = &TrimExpr{Pattern: NewStrVal([]byte(" ")), Str: $3, Dir: Both}
  }
| TRIM openb value_expression FROM value_expression closeb
  {
    $$ = &TrimExpr{Pattern: $3, Str: $5, Dir: Both}
  }
| TRIM openb LEADING value_expression FROM value_expression closeb
  {
    $$ = &TrimExpr{Pattern: $4, Str: $6, Dir: Leading}
  }
| TRIM openb TRAILING value_expression FROM value_expression closeb
  {
    $$ = &TrimExpr{Pattern: $4, Str: $6, Dir: Trailing}
  }
| TRIM openb BOTH value_expression FROM value_expression closeb
  {
    $$ = &TrimExpr{Pattern: $4, Str: $6, Dir: Both}
  }
| MATCH openb argument_expression_list closeb AGAINST openb value_expression match_option closeb
  {
  $$ = &MatchExpr{Columns: $3, Expr: $7, Option: $8}
  }
| FIRST openb argument_expression_list closeb
  {
    $$ = &FuncExpr{Name: NewColIdent(string($1)), Exprs: $3}
  }
| GROUP_CONCAT openb distinct_opt argument_expression_list order_by_opt separator_opt closeb
  {
    $$ = &GroupConcatExpr{Distinct: $3, Exprs: $4, OrderBy: $5, Separator: $6}
  }
| CASE expression_opt when_expression_list else_expression_opt END
  {
    $$ = &CaseExpr{Expr: $2, Whens: $3, Else: $4}
  }
| VALUES openb column_name closeb
  {
    $$ = &ValuesFuncExpr{Name: $3}
  }

/*
  Function calls using non reserved keywords but with special syntax forms.
  Dedicated grammar rules are needed because of the special syntax
*/
function_call_nonkeyword:
  CURRENT_TIMESTAMP func_parens_opt
  {
    $$ = &FuncExpr{Name:NewColIdent(string($1))}
  }
| UTC_TIMESTAMP func_parens_opt
  {
    $$ = &FuncExpr{Name:NewColIdent(string($1))}
  }
| UTC_TIME func_parens_opt
  {
    $$ = &FuncExpr{Name:NewColIdent(string($1))}
  }
/* doesn't support fsp */
| UTC_DATE func_parens_opt
  {
    $$ = &FuncExpr{Name:NewColIdent(string($1))}
  }
  // now
| LOCALTIME func_parens_opt
  {
    $$ = &FuncExpr{Name:NewColIdent(string($1))}
  }
  // now
| LOCALTIMESTAMP func_parens_opt
  {
    $$ = &FuncExpr{Name:NewColIdent(string($1))}
  }
  // curdate
/* doesn't support fsp */
| CURRENT_DATE func_parens_opt
  {
    $$ = &FuncExpr{Name:NewColIdent(string($1))}
  }
  // curtime
| CURRENT_TIME func_parens_opt
  {
    $$ = &FuncExpr{Name:NewColIdent(string($1))}
  }
| CURRENT_USER func_parens_opt
  {
    $$ = &FuncExpr{Name:NewColIdent(string($1))}
  }
// these functions can also be called with an optional argument
| CURRENT_TIMESTAMP func_datetime_precision
  {
    $$ = &CurTimeFuncExpr{Name:NewColIdent(string($1)), Fsp:$2}
  }
| UTC_TIMESTAMP func_datetime_precision
  {
    $$ = &CurTimeFuncExpr{Name:NewColIdent(string($1)), Fsp:$2}
  }
| UTC_TIME func_datetime_precision
  {
    $$ = &CurTimeFuncExpr{Name:NewColIdent(string($1)), Fsp:$2}
  }
  // now
| LOCALTIME func_datetime_precision
  {
    $$ = &CurTimeFuncExpr{Name:NewColIdent(string($1)), Fsp:$2}
  }
  // now
| LOCALTIMESTAMP func_datetime_precision
  {
    $$ = &CurTimeFuncExpr{Name:NewColIdent(string($1)), Fsp:$2}
  }
  // curtime
| CURRENT_TIME func_datetime_precision
  {
    $$ = &CurTimeFuncExpr{Name:NewColIdent(string($1)), Fsp:$2}
  }
| TIMESTAMPADD openb sql_id ',' value_expression ',' value_expression closeb
  {
    $$ = &TimestampFuncExpr{Name:string("timestampadd"), Unit:$3.String(), Expr1:$5, Expr2:$7}
  }
| TIMESTAMPDIFF openb sql_id ',' value_expression ',' value_expression closeb
  {
    $$ = &TimestampFuncExpr{Name:string("timestampdiff"), Unit:$3.String(), Expr1:$5, Expr2:$7}
  }

// Optional parens for certain keyword functions that don't require them.
func_parens_opt:
  /* empty */
| openb closeb

func_datetime_precision:
  openb value_expression closeb
  {
    $$ = $2
  }

/*
  Function calls using non reserved keywords with *normal* syntax forms. Because
  the names are non-reserved, they need a dedicated rule so as not to conflict
*/
function_call_conflict:
  IF openb argument_expression_list closeb
  {
    $$ = &FuncExpr{Name: NewColIdent(string($1)), Exprs: $3}
  }
| DATABASE openb argument_expression_list_opt closeb
  {
    $$ = &FuncExpr{Name: NewColIdent(string($1)), Exprs: $3}
  }
| MOD openb argument_expression_list closeb
  {
    $$ = &FuncExpr{Name: NewColIdent(string($1)), Exprs: $3}
  }
| REPLACE openb argument_expression_list closeb
  {
    $$ = &FuncExpr{Name: NewColIdent(string($1)), Exprs: $3}
  }
| SUBSTR openb argument_expression_list closeb
  {
    $$ = &FuncExpr{Name: NewColIdent(string($1)), Exprs: $3}
  }
| SUBSTRING openb argument_expression_list closeb
  {
    $$ = &FuncExpr{Name: NewColIdent(string($1)), Exprs: $3}
  }

match_option:
/*empty*/
  {
    $$ = ""
  }
| IN BOOLEAN MODE
  {
    $$ = BooleanModeStr
  }
| IN NATURAL LANGUAGE MODE
 {
    $$ = NaturalLanguageModeStr
 }
| IN NATURAL LANGUAGE MODE WITH QUERY EXPANSION
 {
    $$ = NaturalLanguageModeWithQueryExpansionStr
 }
| WITH QUERY EXPANSION
 {
    $$ = QueryExpansionStr
 }

charset:
  ID
{
    $$ = string($1)
}
| STRING
{
    $$ = string($1)
}

convert_type:
  BINARY length_opt
  {
    $$ = &ConvertType{Type: string($1), Length: $2}
  }
| CHAR length_opt charset_opt
  {
    $$ = &ConvertType{Type: string($1), Length: $2, Charset: $3, Operator: CharacterSetStr}
  }
| CHAR length_opt ID
  {
    $$ = &ConvertType{Type: string($1), Length: $2, Charset: string($3)}
  }
| DATE
  {
    $$ = &ConvertType{Type: string($1)}
  }
| DATETIME length_opt
  {
    $$ = &ConvertType{Type: string($1), Length: $2}
  }
| DECIMAL decimal_length_opt
  {
    $$ = &ConvertType{Type: string($1)}
    $$.Length = $2.Length
    $$.Scale = $2.Scale
  }
| JSON
  {
    $$ = &ConvertType{Type: string($1)}
  }
| NCHAR length_opt
  {
    $$ = &ConvertType{Type: string($1), Length: $2}
  }
| SIGNED
  {
    $$ = &ConvertType{Type: string($1)}
  }
| SIGNED INTEGER
  {
    $$ = &ConvertType{Type: string($1)}
  }
| TIME length_opt
  {
    $$ = &ConvertType{Type: string($1), Length: $2}
  }
| UNSIGNED
  {
    $$ = &ConvertType{Type: string($1)}
  }
| UNSIGNED INTEGER
  {
    $$ = &ConvertType{Type: string($1)}
  }

expression_opt:
  {
    $$ = nil
  }
| expression
  {
    $$ = $1
  }

separator_opt:
  {
    $$ = string("")
  }
| SEPARATOR STRING
  {
    $$ = string($2)
  }

when_expression_list:
  when_expression
  {
    $$ = []*When{$1}
  }
| when_expression_list when_expression
  {
    $$ = append($1, $2)
  }

when_expression:
  WHEN expression THEN expression
  {
    $$ = &When{Cond: $2, Val: $4}
  }

else_expression_opt:
  {
    $$ = nil
  }
| ELSE expression
  {
    $$ = $2
  }

column_name:
  sql_id
  {
    $$ = &ColName{Name: $1}
  }
| table_id '.' reserved_sql_id
  {
    $$ = &ColName{Qualifier: TableName{Name: $1}, Name: $3}
  }
| table_id '.' reserved_table_id '.' reserved_sql_id
  {
    $$ = &ColName{Qualifier: TableName{Qualifier: $1, Name: $3}, Name: $5}
  }

value:
  STRING
  {
    $$ = NewStrVal($1)
  }
| HEX
  {
    $$ = NewHexVal($1)
  }
| BIT_LITERAL
  {
    $$ = NewBitVal($1)
  }
| INTEGRAL
  {
    $$ = NewIntVal($1)
  }
| FLOAT
  {
    $$ = NewFloatVal($1)
  }
| HEXNUM
  {
    $$ = NewHexNum($1)
  }
| VALUE_ARG
  {
    $$ = NewValArg($1)
  }
| NULL
  {
    $$ = &NullVal{}
  }

num_val:
  VALUE
  {
    $$ = NewIntVal([]byte("1"))
  }
| INTEGRAL VALUES
  {
    $$ = NewIntVal($1)
  }
| VALUE_ARG VALUES
  {
    $$ = NewValArg($1)
  }

group_by_opt:
  {
    $$ = nil
  }
| GROUP BY group_by_list
  {
    $$ = $3
  }

group_by_list:
  group_by
  {
    $$ = Exprs{$1}
  }
| group_by_list ',' group_by
  {
    $$ = append($1, $3)
  }

group_by:
  expression
  {
    $$ = $1
  }

having_opt:
  {
    $$ = nil
  }
| HAVING having
  {
    $$ = $2
  }

having:
  expression
  {
    $$ = $1
  }

order_by_opt:
  {
    $$ = nil
  }
| ORDER BY order_list
  {
    $$ = $3
  }

order_list:
  order
  {
    $$ = OrderBy{$1}
  }
| order_list ',' order
  {
    $$ = append($1, $3)
  }

order:
  expression asc_desc_opt
  {
    $$ = &Order{Expr: $1, Direction: $2}
  }

asc_desc_opt:
  {
    $$ = AscScr
  }
| ASC
  {
    $$ = AscScr
  }
| DESC
  {
    $$ = DescScr
  }

limit_opt:
  {
    $$ = nil
  }
| LIMIT integral_or_value_arg
  {
    $$ = &Limit{Rowcount: $2}
  }
| LIMIT integral_or_value_arg ',' integral_or_value_arg
  {
    $$ = &Limit{Offset: $2, Rowcount: $4}
  }
| LIMIT integral_or_value_arg OFFSET integral_or_value_arg
  {
    $$ = &Limit{Offset: $4, Rowcount: $2}
  }

integral_or_value_arg:
INTEGRAL
  {
    $$ = NewIntVal($1)
  }
| VALUE_ARG
  {
    $$ = NewValArg($1)
  }

lock_opt:
  {
    $$ = ""
  }
| FOR UPDATE
  {
    $$ = ForUpdateStr
  }
| LOCK IN SHARE MODE
  {
    $$ = ShareModeStr
  }

// insert_data expands all combinations into a single rule.
// This avoids a shift/reduce conflict while encountering the
// following two possible constructs:
// insert into t1(a, b) (select * from t2)
// insert into t1(select * from t2)
// Because the rules are together, the parser can keep shifting
// the tokens until it disambiguates a as sql_id and select as keyword.
insert_data:
  VALUES tuple_list
  {
    $$ = &Insert{Rows: $2}
  }
| openb closeb VALUES tuple_list
  {
    $$ = &Insert{Columns: []ColIdent{}, Rows: $4}
  }
| select_statement
  {
    $$ = &Insert{Rows: $1}
  }
| openb select_statement closeb
  {
    // Drop the redundant parenthesis.
    $$ = &Insert{Rows: $2}
  }
| openb ins_column_list closeb VALUES tuple_list
  {
    $$ = &Insert{Columns: $2, Rows: $5}
  }
| openb ins_column_list closeb select_statement
  {
    $$ = &Insert{Columns: $2, Rows: $4}
  }
| openb ins_column_list closeb openb select_statement closeb
  {
    // Drop the redundant parenthesis.
    $$ = &Insert{Columns: $2, Rows: $5}
  }

ins_column_list_opt:
  {
    $$ = nil
  }
| openb ins_column_list closeb
  {
    $$ = $2
  }

ins_column_list:
  reserved_sql_id
  {
    $$ = Columns{$1}
  }
| reserved_sql_id '.' reserved_sql_id
  {
    $$ = Columns{$3}
  }
| ins_column_list ',' reserved_sql_id
  {
    $$ = append($$, $3)
  }
| ins_column_list ',' reserved_sql_id '.' reserved_sql_id
  {
    $$ = append($$, $5)
  }

on_dup_opt:
  {
    $$ = nil
  }
| ON DUPLICATE KEY UPDATE assignment_list
  {
    $$ = $5
  }

tuple_list:
  tuple_or_empty
  {
    $$ = Values{$1}
  }
| tuple_list ',' tuple_or_empty
  {
    $$ = append($1, $3)
  }

tuple_or_empty:
  row_tuple
  {
    $$ = $1
  }
| openb closeb
  {
    $$ = ValTuple{}
  }

row_tuple:
  openb expression_list closeb
  {
    $$ = ValTuple($2)
  }

tuple_expression:
  row_tuple
  {
    if len($1) == 1 {
      $$ = &ParenExpr{$1[0]}
    } else {
      $$ = $1
    }
  }

assignment_list:
  assignment_expression
  {
    $$ = AssignmentExprs{$1}
  }
| assignment_list ',' assignment_expression
  {
    $$ = append($1, $3)
  }

assignment_expression:
  column_name '=' expression
  {
    $$ = &AssignmentExpr{Name: $1, Expr: $3}
  }
| reserved_keyword '=' expression {
    $$ = &AssignmentExpr{Name: &ColName{Name: NewColIdent(string($1))}, Expr: $3}
  }

set_list:
  set_expression
  {
    $$ = SetVarExprs{$1}
  }
| set_list ',' set_expression
  {
    $$ = append($1, $3)
  }

set_expression:
  set_expression_assignment
  {
    colName, scope, err := VarScopeForColName($1.Name)
    if err != nil {
      yylex.Error(err.Error())
      return 1
    }
    $1.Name = colName
    $1.Scope = scope
    $$ = $1
  }
| set_scope_primary set_expression_assignment
  {
    _, scope, err := VarScopeForColName($2.Name)
    if err != nil {
      yylex.Error(err.Error())
      return 1
    } else if scope != SetScope_None {
      yylex.Error(fmt.Sprintf("invalid system variable name `%s`", $2.Name.Name.val))
      return 1
    }
    $2.Scope = $1
    $$ = $2
  }
| set_scope_secondary set_expression_assignment
  {
    _, scope, err := VarScopeForColName($2.Name)
    if err != nil {
      yylex.Error(err.Error())
      return 1
    } else if scope != SetScope_None {
      yylex.Error(fmt.Sprintf("invalid system variable name `%s`", $2.Name.Name.val))
      return 1
    }
    $2.Scope = $1
    $$ = $2
  }
| charset_or_character_set charset_value collate_opt
  {
    $$ = &SetVarExpr{Name: NewColName(string($1)), Expr: $2, Scope: SetScope_Session}
  }

set_scope_primary:
  GLOBAL
  {
    $$ = SetScope_Global
  }
| SESSION
  {
    $$ = SetScope_Session
  }

set_scope_secondary:
  LOCAL
  {
    $$ = SetScope_Session
  }
| PERSIST
  {
    $$ = SetScope_Persist
  }
| PERSIST_ONLY
  {
    $$ = SetScope_PersistOnly
  }

set_expression_assignment:
  column_name '=' ON
  {
    $$ = &SetVarExpr{Name: $1, Expr: NewStrVal($3), Scope: SetScope_None}
  }
| column_name '=' OFF
  {
    $$ = &SetVarExpr{Name: $1, Expr: NewStrVal($3), Scope: SetScope_None}
  }
| column_name '=' expression
  {
    $$ = &SetVarExpr{Name: $1, Expr: $3, Scope: SetScope_None}
  }

charset_or_character_set:
  CHARSET
| CHARACTER SET
  {
    $$ = []byte("charset")
  }
| NAMES

charset_value:
  sql_id
  {
    $$ = NewStrVal([]byte($1.String()))
  }
| STRING
  {
    $$ = NewStrVal($1)
  }
| DEFAULT
  {
    $$ = &Default{}
  }

for_from:
  FOR
| FROM

temp_opt:
  { $$ = 0 }
| TEMPORARY
  { $$ = 1 }

exists_opt:
  { $$ = 0 }
| IF EXISTS
  { $$ = 1 }

not_exists_opt:
  { $$ = 0 }
| IF NOT EXISTS
  { $$ = 1 }

ignore_opt:
  { $$ = "" }
| IGNORE
  { $$ = IgnoreStr }

ignore_number_opt:
  { $$ = nil }
| IGNORE INTEGRAL LINES
  { $$ = NewIntVal($2) }

to_or_as:
  TO
  { $$ = struct{}{} }
| AS
  { $$ = struct{}{} }

to_opt:
  { $$ = struct{}{} }
| TO
  { $$ = struct{}{} }
| AS
  { $$ = struct{}{} }

key_type:
  UNIQUE
  { $$ = UniqueStr }
| FULLTEXT
  { $$ = FulltextStr }
| SPATIAL
  { $$ = SpatialStr }

key_type_opt:
  { $$ = "" }
| key_type
  { $$ = $1 }

using_opt:
  { $$ = ColIdent{} }
| USING sql_id
  { $$ = $2 }

sql_id:
  ID
  {
    $$ = NewColIdent(string($1))
  }
| non_reserved_keyword
  {
    $$ = NewColIdent(string($1))
  }

reserved_sql_id_list:
  reserved_sql_id
  {
    $$ = []ColIdent{$1}
  }
| reserved_sql_id_list ',' reserved_sql_id
  {
    $$ = append($$, $3)
  }

reserved_sql_id:
  sql_id
| reserved_keyword
  {
    $$ = NewColIdent(string($1))
  }

table_id:
  ID
  {
    $$ = NewTableIdent(string($1))
  }
| non_reserved_keyword
  {
    $$ = NewTableIdent(string($1))
  }

reserved_table_id:
  table_id
| reserved_keyword
  {
    $$ = NewTableIdent(string($1))
  }

infile_opt:
  { $$ = string("") }
| INFILE STRING
  { $$ = string($2)}

local_opt:
  { $$ = BoolVal(false) }
| LOCAL
  { $$ = BoolVal(true) }

enclosed_by_opt:
  {
    $$ = nil
  }
| optionally_opt ENCLOSED BY STRING
  {
    $$ = &EnclosedBy{Optionally: $1, Delim: NewStrVal($4)}
  }

optionally_opt:
  {
    $$ = BoolVal(false)
  }
| OPTIONALLY
  {
    $$ = BoolVal(true)
  }

terminated_by_opt:
  {
    $$ = nil
  }
| TERMINATED BY STRING
  {
    $$ = NewStrVal($3)
  }

escaped_by_opt:
  {
    $$ = nil
  }
| ESCAPED BY STRING
  {
    $$ = NewStrVal($3)
  }

fields_opt:
  {
    $$ = nil
  }
| columns_or_fields terminated_by_opt enclosed_by_opt escaped_by_opt
  {
    $$ = &Fields{TerminatedBy: $2, EnclosedBy: $3, EscapedBy: $4}
  }

lines_opt:
  {
    $$ = nil
  }
| LINES starting_by_opt terminated_by_opt
  {
    $$ = &Lines{StartingBy: $2, TerminatedBy: $3}
  }

starting_by_opt:
  {
    $$ = nil
  }
| STARTING BY STRING
  {
    $$ = NewStrVal($3)
  }

lock_statement:
  LOCK TABLES lock_table_list
  {
    $$ = &LockTables{Tables: $3}
  }

lock_table_list:
  lock_table
  {
    $$ = TableAndLockTypes{$1}
  }
| lock_table_list ',' lock_table
  {
    $$ = append($1, $3)
  }

lock_table:
  table_name lock_type
  {
    $$ = &TableAndLockType{Table:&AliasedTableExpr{Expr: $1}, Lock:$2}
  }
|  table_name AS table_alias lock_type
  {
    $$ = &TableAndLockType{Table:&AliasedTableExpr{Expr: $1, As: $3}, Lock:$4}
  }

lock_type:
  READ
  {
    $$ = LockRead
  }
| READ LOCAL
  {
    $$ = LockReadLocal
  }
| WRITE
  {
    $$ = LockWrite
  }
| LOW_PRIORITY WRITE
  {
    $$ = LockLowPriorityWrite
  }

unlock_statement:
  UNLOCK TABLES
  {
    $$ = &UnlockTables{}
  }

kill_statement:
  KILL INTEGRAL
  {
    $$ = &Kill{Connection: true, ConnID: NewIntVal($2)}
  }
|  KILL QUERY INTEGRAL
  {
    $$ = &Kill{ConnID: NewIntVal($3)}
  }
| KILL CONNECTION INTEGRAL
  {
    $$ = &Kill{Connection: true, ConnID: NewIntVal($3)}
  }

/*
  These are not all necessarily reserved in MySQL, but some are.

  These are more importantly reserved because they may conflict with our grammar.
  If you want to move one that is not reserved in MySQL (i.e. ESCAPE) to the
  non_reserved_keywords, you'll need to deal with any conflicts.

  Sorted alphabetically
*/
reserved_keyword:
  ACCOUNT
| ADD
| AFTER // TODO: this is not reserved in MySQL, why is it here?
| ALTER
| AND
| ARRAY
| AS
| ASC
| ATTRIBUTE
| AUTO_INCREMENT
| AVG
| BETWEEN
| BINARY
| BIT_AND
| BIT_OR
| BIT_XOR
| BY
| CALL
| CASE
| COLLATE
| COMMENT_KEYWORD
| CONVERT
| CONNECTION
| COUNT
| CREATE
| CROSS
| CURRENT
| CURRENT_DATE
| CURRENT_TIME
| CURRENT_TIMESTAMP
| DATABASE
| DATABASES
| DEFAULT
| DELETE
| DESC
| DESCRIBE
| DETERMINISTIC
| DISTINCT
| DIV
| DROP
| ELSE
| ELSEIF
| END
| ERRORS
| ESCAPE
| EVENT
| EXECUTE
| EXISTS
| EXPLAIN
| FAILED_LOGIN_ATTEMPTS
| FALSE
| FILE
| FIRST
| FOLLOWING
| FOLLOWS
| FOR
| FORCE
| FORMAT
| FOUND
| FROM
| FULL
| FUNCTION
| GENERATED
| GRANT
| GROUP
| GROUPING
| GROUPS
| HANDLER
| HAVING
| IDENTIFIED
| IF
| IGNORE
| IN
| INOUT
| INDEX
| INNER
| INSERT
| INTERVAL
| INTO
| IS
| JOIN
| JSON_ARRAYAGG
| JSON_OBJECTAGG
| JSON_TABLE
| KEY
| KILL
| LATERAL
| LEFT
| LIKE
| LIMIT
| LOCALTIME
| LOCALTIMESTAMP
| LOCK
| MATCH
| MAX
| MAXVALUE
| MEMBER
| MIN
| MOD
| MODIFIES
| NATURAL
| NEXT // next should be doable as non-reserved, but is not due to the special `select next num_val` query that vitess supports
| NONE
| NOT
| NULL
| NVAR
| OF
| OFF
| ON
| OPTIMIZER_COSTS
| OR
| ORDER
| OUT
| OUTER
| OVER
| PASSWORD
| PASSWORD_LOCK
| PASSWORD_LOCK_TIME
| PROCEDURE
| PROCESS
| READS
| RECURSIVE
| REFERENCES
| REGEXP
| RELOAD
| RENAME
| REPLACE
| REQUIRE
| REVOKE
| RIGHT
| SCHEMA
| SELECT
| SEPARATOR
| SET
| SHOW
| SHUTDOWN
| SQL
| STATUS
| STD
| STDDEV
| STDDEV_POP
| STDDEV_SAMP
| STORED
| STRAIGHT_JOIN
| SUBSTR
| SUBSTRING
| SUM
| SUPER
| SYSTEM
| TABLE
| THEN
| TIMESTAMPADD
| TIMESTAMPDIFF
| TO
| TRIGGER
| TRUE
| UNION
| UNIQUE
| UNLOCK
| UPDATE
| USAGE
| USE
| USING
| UTC_DATE
| UTC_TIME
| UTC_TIMESTAMP
| VALUES
| VALUE
| VARIANCE
| VAR_POP
| VAR_SAMP
<<<<<<< HEAD
| VIEW
=======
| VIRTUAL
>>>>>>> e48910c6
| WHEN
| WHERE
| WINDOW
| WITH

/*
  These are non-reserved Vitess, because they don't cause conflicts in the grammar.
  Some of them may be reserved in MySQL. The good news is we backtick quote them
  when we rewrite the query, so no issue should arise.

  Sorted alphabetically
*/
non_reserved_keyword:
  ACTION
| ACTIVE
| ADMIN
| AGAINST
<<<<<<< HEAD
| ALGORITHM
=======
| ALWAYS
>>>>>>> e48910c6
| AUTHENTICATION
| BEFORE // TODO: this (and some others) should be reserved
| BEGIN
| BIGINT
| SERIAL
| BIT
| BLOB
| BOOL
| BOOLEAN
| BUCKETS
| CASCADE
| CATALOG_NAME
| CHANGE
| CHANNEL
| CHAR
| CHARACTER
| CHARSET
| CHECK
| CIPHER
| CLASS_ORIGIN
| CLIENT
| CLONE
| COLLATION
| COLUMNS
| COLUMN_NAME
| COMMIT
| COMMITTED
| COMPONENT
| CONSTRAINT
| CONSTRAINT_CATALOG
| CONSTRAINT_NAME
| CONSTRAINT_SCHEMA
| CONTAINS
| CURSOR_NAME
| DATA
| DATE
| DATETIME
| DAY
| DECIMAL
| DECLARE
| DEFINER
| DEFINITION
| DESCRIPTION
| DISABLE
| DOUBLE
| DUPLICATE
| EACH
| ENABLE
| ENCRYPTION
| ENFORCED
| ENGINE
| ENGINES
| ENUM
| ERROR
| EXCEPT
| EXCLUDE
| EXPANSION
| EXPIRE
| FIELDS
| FIXED
| FLOAT_TYPE
| FLUSH
| FOREIGN
| FULLTEXT
| GENERAL
| GEOMCOLLECTION
| GEOMETRY
| GEOMETRYCOLLECTION
| GET_MASTER_PUBLIC_KEY
| GLOBAL
| GRANTS
| HOSTS
| HISTOGRAM
| HISTORY
| INACTIVE
| INDEXES
| INITIAL
| INT
| INTEGER
| INVISIBLE
| INVOKER
| ISOLATION
| ISSUER
| JSON
| KEYS
| KEY_BLOCK_SIZE
| LANGUAGE
| LAST_INSERT_ID
| LESS
| LEVEL
| LINES
| LINESTRING
| LOAD
| LOCAL
| LOCKED
| LOGS
| LONGBLOB
| LONGTEXT
| LOW_PRIORITY
| MASTER_COMPRESSION_ALGORITHMS
| MASTER_PUBLIC_KEY_PATH
| MASTER_TLS_CIPHERSUITES
| MASTER_ZSTD_COMPRESSION_LEVEL
| MAX_CONNECTIONS_PER_HOUR
| MAX_QUERIES_PER_HOUR
| MAX_UPDATES_PER_HOUR
| MAX_USER_CONNECTIONS
| MEDIUMBLOB
| MEDIUMINT
| MEDIUMTEXT
| MERGE
| MESSAGE_TEXT
| MODE
| MODIFY
| MULTILINESTRING
| MULTIPOINT
| MULTIPOLYGON
| MYSQL_ERRNO
| NAMES
| NATIONAL
| NCHAR
| NESTED
| NETWORK_NAMESPACE
| NEVER
| NO
| NOWAIT
| NULLS
| NUMERIC
| OFFSET
| OJ
| OLD
| ONLY
| OPTIMIZE
| OPTION
| OPTIONAL
| OPTIONALLY
| ORDINALITY
| ORGANIZATION
| OTHERS
| PARTITION
| PATH
| PERSIST
| PERSIST_ONLY
| PLUGINS
| POINT
| POLYGON
| PRECEDES
| PRECEDING
| PRECISION
| PRIMARY
| PRIVILEGE_CHECKS_USER
| PRIVILEGES
| PROCESSLIST
| PROXY
| QUERY
| RANDOM
| RANGE
| READ
| REAL
| REFERENCE
| RELAY
| RELEASE
| REORGANIZE
| REPAIR
| REPEATABLE
| REPLICATION
| REQUIRE_ROW_FORMAT
| RESIGNAL
| RESOURCE
| RESPECT
| RESTART
| RESTRICT
| RETAIN
| REUSE
| ROLE
| ROLLBACK
| ROUTINE
| ROWS
| SAVEPOINT
| SCHEMAS
| SCHEMA_NAME
| SECONDARY
| SECONDARY_ENGINE
| SECONDARY_LOAD
| SECONDARY_UNLOAD
| SECURITY
| SEQUENCE
| SERIALIZABLE
| SESSION
| SHARE
| SIGNAL
| SIGNED
| SKIP
| SLAVE
| SLOW
| SMALLINT
| SPATIAL
| SQLSTATE
| SRID
| SSL
| START
| STARTING
| STREAM
| SUBCLASS_ORIGIN
| SUBJECT
| TABLES
| TABLESPACE
| TABLE_NAME
| TEMPORARY
| TEMPTABLE
| TEXT
| THAN
| THREAD_PRIORITY
| TIES
| TIME
| TIMESTAMP
| TINYBLOB
| TINYINT
| TINYTEXT
| TRANSACTION
| TRIGGERS
| TRUNCATE
| UNBOUNDED
| UNCOMMITTED
| UNSIGNED
| UNUSED
| USER
| USER_RESOURCES
| VARBINARY
| VARCHAR
| VARIABLES
| VARYING
| VCPU
| VISIBLE
| UNDEFINED
| WARNINGS
| WORK
| WRITE
| X509
| YEAR
| ZEROFILL

// Reserved keywords that cause grammar conflicts in some places, but are safe to use as column name / alias identifiers.
// These keywords should also go in reserved_keyword.
// TODO: The ones commented out here cause shift/reduce conflicts but need to be column name safe
column_name_safe_reserved_keyword:
  ACCOUNT
| AFTER
| ATTRIBUTE
| AUTO_INCREMENT
| AVG
| BIT_AND
| BIT_OR
| BIT_XOR
| CONNECTION
| COUNT
| CUME_DIST
| CURRENT
| DENSE_RANK
| END
| ERRORS
//| ESCAPE
| EVENT
| EXECUTE
| FAILED_LOGIN_ATTEMPTS
| FILE
| FIRST
| FIRST_VALUE
| FOLLOWING
| FOLLOWS
| FORMAT
| FOUND
| FULL
| HANDLER
| IDENTIFIED
| JSON_ARRAYAGG
| JSON_OBJECTAGG
| LAG
| LAST_VALUE
| LEAD
| MAX
| MIN
//| NEXT
| NONE
| NTH_VALUE
| NTILE
| NVAR
//| NVARCHAR
//| OFF
| PASSWORD
| PASSWORD_LOCK
| PASSWORD_LOCK_TIME
| PERCENT_RANK
| PROCESS
| RANK
| RELOAD
| ROW_NUMBER
| SHUTDOWN
//| SQL_CACHE
//| SQL_NO_CACHE
| STATUS
| STD
| STDDEV
| STDDEV_POP
| STDDEV_SAMP
| SUPER
| TIMESTAMPADD
| TIMESTAMPDIFF
| SUM
| VALUE
| VARIANCE
| VAR_POP
| VAR_SAMP
| COMMENT_KEYWORD

openb:
  '('
  {
    if incNesting(yylex) {
      yylex.Error("max nesting level reached")
      return 1
    }
  }

closeb:
  ')'
  {
    decNesting(yylex)
  }<|MERGE_RESOLUTION|>--- conflicted
+++ resolved
@@ -6191,11 +6191,8 @@
 | VARIANCE
 | VAR_POP
 | VAR_SAMP
-<<<<<<< HEAD
 | VIEW
-=======
 | VIRTUAL
->>>>>>> e48910c6
 | WHEN
 | WHERE
 | WINDOW
@@ -6213,11 +6210,8 @@
 | ACTIVE
 | ADMIN
 | AGAINST
-<<<<<<< HEAD
 | ALGORITHM
-=======
 | ALWAYS
->>>>>>> e48910c6
 | AUTHENTICATION
 | BEFORE // TODO: this (and some others) should be reserved
 | BEGIN
