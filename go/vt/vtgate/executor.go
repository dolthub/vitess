--- conflicted
+++ resolved
@@ -778,11 +778,7 @@
 			show.ShowTablesOpt.DbName = ""
 		}
 		sql = sqlparser.String(show)
-<<<<<<< HEAD
-	case sqlparser.KeywordString(sqlparser.DATABASES), sqlparser.KeywordString(sqlparser.SCHEMAS), sqlparser.KeywordString(sqlparser.VITESS_KEYSPACES):
-=======
 	case sqlparser.KeywordString(sqlparser.DATABASES), "vitess_keyspaces", "keyspaces":
->>>>>>> 33188c7d
 		keyspaces, err := e.resolver.resolver.GetAllKeyspaces(ctx)
 		if err != nil {
 			return nil, err
